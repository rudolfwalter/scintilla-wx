// Scintilla source code edit control
/** @file ScintillaBase.cxx
 ** An enhanced subclass of Editor with calltips, autocomplete and context menu.
 **/
// Copyright 1998-2003 by Neil Hodgson <neilh@scintilla.org>
// The License.txt file describes the conditions under which this software may be distributed.

#include <cstddef>
#include <cstdlib>
#include <cstdint>
#include <cassert>
#include <cstring>
#include <cmath>

#include <stdexcept>
#include <string>
#include <vector>
#include <map>
#include <set>
#include <optional>
#include <algorithm>
#include <memory>

#include "ScintillaTypes.h"
#include "ScintillaMessages.h"
#include "ScintillaStructures.h"
#include "ILoader.h"
#include "ILexer.h"

#include "Debugging.h"
#include "Geometry.h"
#include "Platform.h"

#include "CharacterCategoryMap.h"

#include "Position.h"
#include "UniqueString.h"
#include "SplitVector.h"
#include "Partitioning.h"
#include "RunStyles.h"
#include "ContractionState.h"
#include "CellBuffer.h"
#include "CallTip.h"
#include "KeyMap.h"
#include "Indicator.h"
#include "LineMarker.h"
#include "Style.h"
#include "ViewStyle.h"
#include "CharClassify.h"
#include "Decoration.h"
#include "CaseFolder.h"
#include "Document.h"
#include "Selection.h"
#include "PositionCache.h"
#include "EditModel.h"
#include "MarginView.h"
#include "EditView.h"
#include "Editor.h"
#include "AutoComplete.h"
#include "ScintillaBase.h"

using namespace Scintilla;
using namespace Scintilla::Internal;

ScintillaBase::ScintillaBase() {
	displayPopupMenu = PopUp::All;
	listType = 0;
	maxListWidth = 0;
	multiAutoCMode = MultiAutoComplete::Once;
}

ScintillaBase::~ScintillaBase() {
}

void ScintillaBase::Finalise() {
	Editor::Finalise();
	popup.Destroy();
}

<<<<<<< HEAD
void ScintillaBase::AddCharUTF(const char *s, unsigned int len, bool /*treatAsDBCS*/) {
	InsertCharacter(s, len, CharacterSource::directInput);
}

void ScintillaBase::InsertCharacter(const char *s, unsigned int len, CharacterSource charSource) {
	const bool isFillUp = ac.Active() && ac.IsFillUpChar(s[0]);
=======
void ScintillaBase::InsertCharacter(std::string_view sv, CharacterSource charSource) {
	const bool acActive = ac.Active();
	const bool isFillUp = acActive && ac.IsFillUpChar(sv[0]);
>>>>>>> 9aa1d8a6
	if (!isFillUp) {
		Editor::InsertCharacter(s, len, charSource);
	}
<<<<<<< HEAD
	if (ac.Active()) {
		AutoCompleteCharacterAdded(s[0]);
=======
	if (acActive && ac.Active()) { // if it was and still is active
		AutoCompleteCharacterAdded(sv[0]);
>>>>>>> 9aa1d8a6
		// For fill ups add the character after the autocompletion has
		// triggered so containers see the key so can display a calltip.
		if (isFillUp) {
			Editor::InsertCharacter(s, len, charSource);
		}
	}
}

void ScintillaBase::Command(int cmdId) {

	switch (cmdId) {

	case idAutoComplete:  	// Nothing to do

		break;

	case idCallTip:  	// Nothing to do

		break;

	case idcmdUndo:
		WndProc(Message::Undo, 0, 0);
		break;

	case idcmdRedo:
		WndProc(Message::Redo, 0, 0);
		break;

	case idcmdCut:
		WndProc(Message::Cut, 0, 0);
		break;

	case idcmdCopy:
		WndProc(Message::Copy, 0, 0);
		break;

	case idcmdPaste:
		WndProc(Message::Paste, 0, 0);
		break;

	case idcmdDelete:
		WndProc(Message::Clear, 0, 0);
		break;

	case idcmdSelectAll:
		WndProc(Message::SelectAll, 0, 0);
		break;
	}
}

int ScintillaBase::KeyCommand(Message iMessage) {
	// Most key commands cancel autocompletion mode
	if (ac.Active()) {
		switch (iMessage) {
			// Except for these
		case Message::LineDown:
			AutoCompleteMove(1);
			return 0;
		case Message::LineUp:
			AutoCompleteMove(-1);
			return 0;
		case Message::PageDown:
			AutoCompleteMove(ac.lb->GetVisibleRows());
			return 0;
		case Message::PageUp:
			AutoCompleteMove(-ac.lb->GetVisibleRows());
			return 0;
		case Message::VCHome:
			AutoCompleteMove(-5000);
			return 0;
		case Message::LineEnd:
			AutoCompleteMove(5000);
			return 0;
		case Message::DeleteBack:
			DelCharBack(true);
			AutoCompleteCharacterDeleted();
			EnsureCaretVisible();
			return 0;
		case Message::DeleteBackNotLine:
			DelCharBack(false);
			AutoCompleteCharacterDeleted();
			EnsureCaretVisible();
			return 0;
		case Message::Tab:
			AutoCompleteCompleted(0, CompletionMethods::Tab);
			return 0;
		case Message::NewLine:
			AutoCompleteCompleted(0, CompletionMethods::Newline);
			return 0;

		default:
			AutoCompleteCancel();
		}
	}

	if (ct.inCallTipMode) {
		if (
		    (iMessage != Message::CharLeft) &&
		    (iMessage != Message::CharLeftExtend) &&
		    (iMessage != Message::CharRight) &&
		    (iMessage != Message::CharRightExtend) &&
		    (iMessage != Message::EditToggleOvertype) &&
		    (iMessage != Message::DeleteBack) &&
		    (iMessage != Message::DeleteBackNotLine)
		) {
			ct.CallTipCancel();
		}
		if ((iMessage == Message::DeleteBack) || (iMessage == Message::DeleteBackNotLine)) {
			if (sel.MainCaret() <= ct.posStartCallTip) {
				ct.CallTipCancel();
			}
		}
	}
	return Editor::KeyCommand(iMessage);
}

void ScintillaBase::ListNotify(ListBoxEvent *plbe) {
	switch (plbe->event) {
	case ListBoxEvent::EventType::selectionChange:
		AutoCompleteSelection();
		break;
	case ListBoxEvent::EventType::doubleClick:
		AutoCompleteCompleted(0, CompletionMethods::DoubleClick);
		break;
	}
}

void ScintillaBase::AutoCompleteInsert(Sci::Position startPos, Sci::Position removeLen, std::string_view text) {
	UndoGroup ug(pdoc);
	if (multiAutoCMode == MultiAutoComplete::Once) {
		pdoc->DeleteChars(startPos, removeLen);
		const Sci::Position lengthInserted = pdoc->InsertString(startPos, text);
		SetEmptySelection(startPos + lengthInserted);
	} else {
		// MultiAutoComplete::Each
		for (size_t r=0; r<sel.Count(); r++) {
			if (!RangeContainsProtected(sel.Range(r))) {
				Sci::Position positionInsert = sel.Range(r).Start().Position();
				positionInsert = RealizeVirtualSpace(positionInsert, sel.Range(r).caret.VirtualSpace());
				if (positionInsert - removeLen >= 0) {
					positionInsert -= removeLen;
					pdoc->DeleteChars(positionInsert, removeLen);
				}
				const Sci::Position lengthInserted = pdoc->InsertString(positionInsert, text);
				if (lengthInserted > 0) {
					sel.Range(r) = SelectionRange(positionInsert + lengthInserted);
				}
				sel.Range(r).ClearVirtualSpace();
			}
		}
	}
}

void ScintillaBase::AutoCompleteStart(Sci::Position lenEntered, const char *list) {
	//Platform::DebugPrintf("AutoComplete %s\n", list);
	ct.CallTipCancel();

	if (ac.chooseSingle && (listType == 0)) {
		if (list && !strchr(list, ac.GetSeparator())) {
			// list contains just one item so choose it
			const std::string_view item(list);
			const std::string_view choice = item.substr(0, item.find_first_of(ac.GetTypesep()));
			if (ac.ignoreCase) {
				// May need to convert the case before invocation, so remove lenEntered characters
				AutoCompleteInsert(sel.MainCaret() - lenEntered, lenEntered, choice);
			} else {
				AutoCompleteInsert(sel.MainCaret(), 0, choice.substr(lenEntered));
			}
			const Sci::Position firstPos = sel.MainCaret() - lenEntered;
			// Construct a string with a NUL at end as that is expected by applications
			const std::string selected(choice);
			AutoCompleteNotifyCompleted('\0', CompletionMethods::SingleChoice, firstPos, selected.c_str());

			ac.Cancel();
			return;
		}
	}

	const ListOptions options{
		vs.ElementColour(Element::List),
		vs.ElementColour(Element::ListBack),
		vs.ElementColour(Element::ListSelected),
		vs.ElementColour(Element::ListSelectedBack),
		ac.options,
	};

	int lineHeight;
	if (vs.autocStyle != StyleDefault) {
		AutoSurface surfaceMeasure(this);
		lineHeight = static_cast<int>(std::lround(surfaceMeasure->Height(vs.styles[vs.autocStyle].font.get())));
	} else {
		lineHeight = vs.lineHeight;
	}

	ac.Start(wMain, idAutoComplete, sel.MainCaret(), PointMainCaret(),
				lenEntered, lineHeight, IsUnicodeMode(), technology, options);

	const PRectangle rcClient = GetClientRectangle();
	Point pt = LocationFromPosition(sel.MainCaret() - lenEntered);
	PRectangle rcPopupBounds = wMain.GetMonitorRect(pt);
	if (rcPopupBounds.Height() == 0)
		rcPopupBounds = rcClient;

	int heightLB = ac.heightLBDefault;
	int widthLB = ac.widthLBDefault;
	if (pt.x >= rcClient.right - widthLB) {
		HorizontalScrollTo(static_cast<int>(xOffset + pt.x - rcClient.right + widthLB));
		Redraw();
		pt = PointMainCaret();
	}
	if (wMargin.Created()) {
		pt = pt + GetVisibleOriginInMain();
	}
	PRectangle rcac;
	rcac.left = pt.x - ac.lb->CaretFromEdge();
	if (pt.y >= rcPopupBounds.bottom - heightLB &&  // Won't fit below.
	        pt.y >= (rcPopupBounds.bottom + rcPopupBounds.top) / 2) { // and there is more room above.
		rcac.top = pt.y - heightLB;
		if (rcac.top < rcPopupBounds.top) {
			heightLB -= static_cast<int>(rcPopupBounds.top - rcac.top);
			rcac.top = rcPopupBounds.top;
		}
	} else {
		rcac.top = pt.y + vs.lineHeight;
	}
	rcac.right = rcac.left + widthLB;
	rcac.bottom = static_cast<XYPOSITION>(std::min(static_cast<int>(rcac.top) + heightLB, static_cast<int>(rcPopupBounds.bottom)));
	ac.lb->SetPositionRelative(rcac, &wMain);
	ac.lb->SetFont(vs.styles[vs.autocStyle].font.get());
	const int aveCharWidth = static_cast<int>(vs.styles[vs.autocStyle].aveCharWidth);
	ac.lb->SetAverageCharWidth(aveCharWidth);
	ac.lb->SetDelegate(this);

	ac.SetList(list ? list : "");

	// Fiddle the position of the list so it is right next to the target and wide enough for all its strings
	PRectangle rcList = ac.lb->GetDesiredRect();
	const int heightAlloced = static_cast<int>(rcList.bottom - rcList.top);
	widthLB = std::max(widthLB, static_cast<int>(rcList.right - rcList.left));
	if (maxListWidth != 0)
		widthLB = std::min(widthLB, aveCharWidth*maxListWidth);
	// Make an allowance for large strings in list
	rcList.left = pt.x - ac.lb->CaretFromEdge();
	rcList.right = rcList.left + widthLB;
	if (((pt.y + vs.lineHeight) >= (rcPopupBounds.bottom - heightAlloced)) &&  // Won't fit below.
	        ((pt.y + vs.lineHeight / 2) >= (rcPopupBounds.bottom + rcPopupBounds.top) / 2)) { // and there is more room above.
		rcList.top = pt.y - heightAlloced;
	} else {
		rcList.top = pt.y + vs.lineHeight;
	}
	rcList.bottom = rcList.top + heightAlloced;
	ac.lb->SetPositionRelative(rcList, &wMain);
	ac.Show(true);
	if (lenEntered != 0) {
		AutoCompleteMoveToCurrentWord();
	}
}

void ScintillaBase::AutoCompleteCancel() {
	if (ac.Active()) {
		NotificationData scn = {};
		scn.nmhdr.code = Notification::AutoCCancelled;
		scn.wParam = 0;
		scn.listType = 0;
		NotifyParent(scn);
	}
	ac.Cancel();
}

void ScintillaBase::AutoCompleteMove(int delta) {
	ac.Move(delta);
}

void ScintillaBase::AutoCompleteMoveToCurrentWord() {
	if (FlagSet(ac.options, AutoCompleteOption::SelectFirstItem))
		return;
	std::string wordCurrent = RangeText(ac.posStart - ac.startLen, sel.MainCaret());
	ac.Select(wordCurrent.c_str());
}

void ScintillaBase::AutoCompleteSelection() {
	const int item = ac.GetSelection();
	std::string selected;
	if (item != -1) {
		selected = ac.GetValue(item);
	}

	NotificationData scn = {};
	scn.nmhdr.code = Notification::AutoCSelectionChange;
	scn.message = static_cast<Message>(0);
	scn.wParam = listType;
	scn.listType = listType;
	const Sci::Position firstPos = ac.posStart - ac.startLen;
	scn.position = firstPos;
	scn.lParam = firstPos;
	scn.text = selected.c_str();
	NotifyParent(scn);
}

void ScintillaBase::AutoCompleteCharacterAdded(char ch) {
	if (ac.IsFillUpChar(ch)) {
		AutoCompleteCompleted(ch, CompletionMethods::FillUp);
	} else if (ac.IsStopChar(ch)) {
		AutoCompleteCancel();
	} else {
		AutoCompleteMoveToCurrentWord();
	}
}

void ScintillaBase::AutoCompleteCharacterDeleted() {
	if (sel.MainCaret() < ac.posStart - ac.startLen) {
		AutoCompleteCancel();
	} else if (ac.cancelAtStartPos && (sel.MainCaret() <= ac.posStart)) {
		AutoCompleteCancel();
	} else {
		AutoCompleteMoveToCurrentWord();
	}
	NotificationData scn = {};
	scn.nmhdr.code = Notification::AutoCCharDeleted;
	scn.wParam = 0;
	scn.listType = 0;
	NotifyParent(scn);
}

void ScintillaBase::AutoCompleteNotifyCompleted(char ch, CompletionMethods completionMethod, Sci::Position firstPos, const char *text) {
	NotificationData scn = {};
	scn.nmhdr.code = Notification::AutoCCompleted;
	scn.message = static_cast<Message>(0);
	scn.ch = ch;
	scn.listCompletionMethod = completionMethod;
	scn.wParam = listType;
	scn.listType = listType;
	scn.position = firstPos;
	scn.lParam = firstPos;
	scn.text = text;
	NotifyParent(scn);
}

void ScintillaBase::AutoCompleteCompleted(char ch, CompletionMethods completionMethod) {
	const int item = ac.GetSelection();
	if (item == -1) {
		AutoCompleteCancel();
		return;
	}
	const std::string selected = ac.GetValue(item);

	ac.Show(false);

	NotificationData scn = {};
	scn.nmhdr.code = listType > 0 ? Notification::UserListSelection : Notification::AutoCSelection;
	scn.message = static_cast<Message>(0);
	scn.ch = ch;
	scn.listCompletionMethod = completionMethod;
	scn.wParam = listType;
	scn.listType = listType;
	const Sci::Position firstPos = ac.posStart - ac.startLen;
	scn.position = firstPos;
	scn.lParam = firstPos;
	scn.text = selected.c_str();
	NotifyParent(scn);

	if (!ac.Active())
		return;
	ac.Cancel();

	if (listType > 0)
		return;

	Sci::Position endPos = sel.MainCaret();
	if (ac.dropRestOfWord)
		endPos = pdoc->ExtendWordSelect(endPos, 1, true);
	if (endPos < firstPos)
		return;
	AutoCompleteInsert(firstPos, endPos - firstPos, selected);
	SetLastXChosen();

	AutoCompleteNotifyCompleted(ch, completionMethod, firstPos, selected.c_str());
}

int ScintillaBase::AutoCompleteGetCurrent() const {
	if (!ac.Active())
		return -1;
	return ac.GetSelection();
}

int ScintillaBase::AutoCompleteGetCurrentText(char *buffer) const {
	if (ac.Active()) {
		const int item = ac.GetSelection();
		if (item != -1) {
			const std::string selected = ac.GetValue(item);
			if (buffer)
				memcpy(buffer, selected.c_str(), selected.length()+1);
			return static_cast<int>(selected.length());
		}
	}
	if (buffer)
		*buffer = '\0';
	return 0;
}

void ScintillaBase::CallTipShow(Point pt, const char *defn) {
	ac.Cancel();
	// If container knows about StyleCallTip then use it in place of the
	// StyleDefault for the face name, size and character set. Also use it
	// for the foreground and background colour.
	const int ctStyle = ct.UseStyleCallTip() ? StyleCallTip : StyleDefault;
	const Style &style = vs.styles[ctStyle];
	if (ct.UseStyleCallTip()) {
		ct.SetForeBack(style.fore, style.back);
	}
	if (wMargin.Created()) {
		pt = pt + GetVisibleOriginInMain();
	}
	AutoSurface surfaceMeasure(this);
	PRectangle rc = ct.CallTipStart(sel.MainCaret(), pt,
		vs.lineHeight,
		defn,
		CodePage(),
		surfaceMeasure,
		style.font);
	// If the call-tip window would be out of the client
	// space
	const PRectangle rcClient = GetClientRectangle();
	const int offset = vs.lineHeight + static_cast<int>(rc.Height());
	// adjust so it displays above the text.
	if (rc.bottom > rcClient.bottom && rc.Height() < rcClient.Height()) {
		rc.top -= offset;
		rc.bottom -= offset;
	}
	// adjust so it displays below the text.
	if (rc.top < rcClient.top && rc.Height() < rcClient.Height()) {
		rc.top += offset;
		rc.bottom += offset;
	}
	// Now display the window.
	CreateCallTipWindow(rc);
	ct.wCallTip.SetPositionRelative(rc, &wMain);
	ct.wCallTip.Show();
	ct.wCallTip.InvalidateAll();
}

void ScintillaBase::CallTipClick() {
	NotificationData scn = {};
	scn.nmhdr.code = Notification::CallTipClick;
	scn.position = ct.clickPlace;
	NotifyParent(scn);
}

bool ScintillaBase::ShouldDisplayPopup(Point ptInWindowCoordinates) const {
	return (displayPopupMenu == PopUp::All ||
		(displayPopupMenu == PopUp::Text && !PointInSelMargin(ptInWindowCoordinates)));
}

void ScintillaBase::ContextMenu(Point pt) {
	if (displayPopupMenu != PopUp::Never) {
		const bool writable = !WndProc(Message::GetReadOnly, 0, 0);
		popup.CreatePopUp();
		AddToPopUp("Undo", idcmdUndo, writable && pdoc->CanUndo());
		AddToPopUp("Redo", idcmdRedo, writable && pdoc->CanRedo());
		AddToPopUp("");
		AddToPopUp("Cut", idcmdCut, writable && !sel.Empty());
		AddToPopUp("Copy", idcmdCopy, !sel.Empty());
		AddToPopUp("Paste", idcmdPaste, writable && WndProc(Message::CanPaste, 0, 0));
		AddToPopUp("Delete", idcmdDelete, writable && !sel.Empty());
		AddToPopUp("");
		AddToPopUp("Select All", idcmdSelectAll);
		popup.Show(pt, wMain);
	}
}

void ScintillaBase::CancelModes() {
	AutoCompleteCancel();
	ct.CallTipCancel();
	Editor::CancelModes();
}

void ScintillaBase::ButtonDownWithModifiers(Point pt, unsigned int curTime, KeyMod modifiers) {
	CancelModes();
	Editor::ButtonDownWithModifiers(pt, curTime, modifiers);
}

void ScintillaBase::RightButtonDownWithModifiers(Point pt, unsigned int curTime, KeyMod modifiers) {
	CancelModes();
	Editor::RightButtonDownWithModifiers(pt, curTime, modifiers);
}

namespace Scintilla::Internal {

class LexState : public LexInterface {
public:
	explicit LexState(Document *pdoc_) noexcept;

	// LexInterface deleted the standard operators and defined the virtual destructor so don't need to here.

	const char *DescribeWordListSets();
	void SetWordList(int n, const char *wl);
	int GetIdentifier() const;
	const char *GetName() const;
	void *PrivateCall(int operation, void *pointer);
	const char *PropertyNames();
	TypeProperty PropertyType(const char *name);
	const char *DescribeProperty(const char *name);
	void PropSet(const char *key, const char *val);
	const char *PropGet(const char *key) const;
	int PropGetInt(const char *key, int defaultValue=0) const;

	LineEndType LineEndTypesSupported() override;
	int AllocateSubStyles(int styleBase, int numberStyles);
	int SubStylesStart(int styleBase);
	int SubStylesLength(int styleBase);
	int StyleFromSubStyle(int subStyle);
	int PrimaryStyleFromStyle(int style);
	void FreeSubStyles();
	void SetIdentifiers(int style, const char *identifiers);
	int DistanceToSecondaryStyles();
	const char *GetSubStyleBases();
	int NamedStyles();
	const char *NameOfStyle(int style);
	const char *TagsOfStyle(int style);
	const char *DescriptionOfStyle(int style);
};

}

LexState::LexState(Document *pdoc_) noexcept : LexInterface(pdoc_) {
}

LexState *ScintillaBase::DocumentLexState() {
	if (!pdoc->GetLexInterface()) {
		pdoc->SetLexInterface(Sci::make_unique<LexState>(pdoc));
	}
	return dynamic_cast<LexState *>(pdoc->GetLexInterface());
}

const char *LexState::DescribeWordListSets() {
	if (instance) {
		return instance->DescribeWordListSets();
	} else {
		return nullptr;
	}
}

void LexState::SetWordList(int n, const char *wl) {
	if (instance) {
		const Sci_Position firstModification = instance->WordListSet(n, wl);
		if (firstModification >= 0) {
			pdoc->ModifiedAt(firstModification);
		}
	}
}

int LexState::GetIdentifier() const {
	if (instance) {
		return instance->GetIdentifier();
	}
	return 0;
}

const char *LexState::GetName() const {
	if (instance) {
		return instance->GetName();
	}
	return "";
}

void *LexState::PrivateCall(int operation, void *pointer) {
	if (instance) {
		return instance->PrivateCall(operation, pointer);
	} else {
		return nullptr;
	}
}

const char *LexState::PropertyNames() {
	if (instance) {
		return instance->PropertyNames();
	} else {
		return nullptr;
	}
}

TypeProperty LexState::PropertyType(const char *name) {
	if (instance) {
		return static_cast<TypeProperty>(instance->PropertyType(name));
	} else {
		return TypeProperty::Boolean;
	}
}

const char *LexState::DescribeProperty(const char *name) {
	if (instance) {
		return instance->DescribeProperty(name);
	} else {
		return nullptr;
	}
}

void LexState::PropSet(const char *key, const char *val) {
	if (instance) {
		const Sci_Position firstModification = instance->PropertySet(key, val);
		if (firstModification >= 0) {
			pdoc->ModifiedAt(firstModification);
		}
	}
}

const char *LexState::PropGet(const char *key) const {
	if (instance) {
		return instance->PropertyGet(key);
	} else {
		return nullptr;
	}
}

int LexState::PropGetInt(const char *key, int defaultValue) const {
	if (instance) {
		const char *value = instance->PropertyGet(key);
		if (value && *value) {
			return atoi(value);
		}
	}
	return defaultValue;
}

LineEndType LexState::LineEndTypesSupported() {
	if (instance) {
		return static_cast<LineEndType>(instance->LineEndTypesSupported());
	}
	return LineEndType::Default;
}

int LexState::AllocateSubStyles(int styleBase, int numberStyles) {
	if (instance) {
		return instance->AllocateSubStyles(styleBase, numberStyles);
	}
	return -1;
}

int LexState::SubStylesStart(int styleBase) {
	if (instance) {
		return instance->SubStylesStart(styleBase);
	}
	return -1;
}

int LexState::SubStylesLength(int styleBase) {
	if (instance) {
		return instance->SubStylesLength(styleBase);
	}
	return 0;
}

int LexState::StyleFromSubStyle(int subStyle) {
	if (instance) {
		return instance->StyleFromSubStyle(subStyle);
	}
	return 0;
}

int LexState::PrimaryStyleFromStyle(int style) {
	if (instance) {
		return instance->PrimaryStyleFromStyle(style);
	}
	return 0;
}

void LexState::FreeSubStyles() {
	if (instance) {
		instance->FreeSubStyles();
	}
}

void LexState::SetIdentifiers(int style, const char *identifiers) {
	if (instance) {
		instance->SetIdentifiers(style, identifiers);
		pdoc->ModifiedAt(0);
	}
}

int LexState::DistanceToSecondaryStyles() {
	if (instance) {
		return instance->DistanceToSecondaryStyles();
	}
	return 0;
}

const char *LexState::GetSubStyleBases() {
	if (instance) {
		return instance->GetSubStyleBases();
	}
	return "";
}

int LexState::NamedStyles() {
	if (instance) {
		return instance->NamedStyles();
	} else {
		return -1;
	}
}

const char *LexState::NameOfStyle(int style) {
	if (instance) {
		return instance->NameOfStyle(style);
	} else {
		return nullptr;
	}
}

const char *LexState::TagsOfStyle(int style) {
	if (instance) {
		return instance->TagsOfStyle(style);
	} else {
		return nullptr;
	}
}

const char *LexState::DescriptionOfStyle(int style) {
	if (instance) {
		return instance->DescriptionOfStyle(style);
	} else {
		return nullptr;
	}
}

void ScintillaBase::NotifyStyleToNeeded(Sci::Position endStyleNeeded) {
	if (!DocumentLexState()->UseContainerLexing()) {
		const Sci::Position endStyled = pdoc->LineStartPosition(pdoc->GetEndStyled());
		DocumentLexState()->Colourise(endStyled, endStyleNeeded);
		return;
	}
	Editor::NotifyStyleToNeeded(endStyleNeeded);
}

sptr_t ScintillaBase::WndProc(Message iMessage, uptr_t wParam, sptr_t lParam) {
	switch (iMessage) {
	case Message::AutoCShow:
		listType = 0;
		AutoCompleteStart(PositionFromUPtr(wParam), ConstCharPtrFromSPtr(lParam));
		break;

	case Message::AutoCCancel:
		ac.Cancel();
		break;

	case Message::AutoCActive:
		return ac.Active();

	case Message::AutoCPosStart:
		return ac.posStart;

	case Message::AutoCComplete:
		AutoCompleteCompleted(0, CompletionMethods::Command);
		break;

	case Message::AutoCSetSeparator:
		ac.SetSeparator(static_cast<char>(wParam));
		break;

	case Message::AutoCGetSeparator:
		return ac.GetSeparator();

	case Message::AutoCStops:
		ac.SetStopChars(ConstCharPtrFromSPtr(lParam));
		break;

	case Message::AutoCSelect:
		ac.Select(ConstCharPtrFromSPtr(lParam));
		break;

	case Message::AutoCGetCurrent:
		return AutoCompleteGetCurrent();

	case Message::AutoCGetCurrentText:
		return AutoCompleteGetCurrentText(CharPtrFromSPtr(lParam));

	case Message::AutoCSetCancelAtStart:
		ac.cancelAtStartPos = wParam != 0;
		break;

	case Message::AutoCGetCancelAtStart:
		return ac.cancelAtStartPos;

	case Message::AutoCSetFillUps:
		ac.SetFillUpChars(ConstCharPtrFromSPtr(lParam));
		break;

	case Message::AutoCSetChooseSingle:
		ac.chooseSingle = wParam != 0;
		break;

	case Message::AutoCGetChooseSingle:
		return ac.chooseSingle;

	case Message::AutoCSetIgnoreCase:
		ac.ignoreCase = wParam != 0;
		break;

	case Message::AutoCGetIgnoreCase:
		return ac.ignoreCase;

	case Message::AutoCSetCaseInsensitiveBehaviour:
		ac.ignoreCaseBehaviour = static_cast<CaseInsensitiveBehaviour>(wParam);
		break;

	case Message::AutoCGetCaseInsensitiveBehaviour:
		return static_cast<sptr_t>(ac.ignoreCaseBehaviour);

	case Message::AutoCSetMulti:
		multiAutoCMode = static_cast<MultiAutoComplete>(wParam);
		break;

	case Message::AutoCGetMulti:
		return static_cast<sptr_t>(multiAutoCMode);

	case Message::AutoCSetOrder:
		ac.autoSort = static_cast<Ordering>(wParam);
		break;

	case Message::AutoCGetOrder:
		return static_cast<sptr_t>(ac.autoSort);

	case Message::UserListShow:
		listType = static_cast<int>(wParam);
		AutoCompleteStart(0, ConstCharPtrFromSPtr(lParam));
		break;

	case Message::AutoCSetAutoHide:
		ac.autoHide = wParam != 0;
		break;

	case Message::AutoCGetAutoHide:
		return ac.autoHide;

	case Message::AutoCSetOptions:
		ac.options = static_cast<AutoCompleteOption>(wParam);
		break;

	case Message::AutoCGetOptions:
		return static_cast<sptr_t>(ac.options);

	case Message::AutoCSetDropRestOfWord:
		ac.dropRestOfWord = wParam != 0;
		break;

	case Message::AutoCGetDropRestOfWord:
		return ac.dropRestOfWord;

	case Message::AutoCSetMaxHeight:
		ac.lb->SetVisibleRows(static_cast<int>(wParam));
		break;

	case Message::AutoCGetMaxHeight:
		return ac.lb->GetVisibleRows();

	case Message::AutoCSetMaxWidth:
		maxListWidth = static_cast<int>(wParam);
		break;

	case Message::AutoCGetMaxWidth:
		return maxListWidth;

	case Message::AutoCSetStyle:
		vs.autocStyle = static_cast<int>(wParam);
		InvalidateStyleRedraw();
		break;

	case Message::AutoCGetStyle:
		return vs.autocStyle;

	case Message::RegisterImage:
		ac.lb->RegisterImage(static_cast<int>(wParam), ConstCharPtrFromSPtr(lParam));
		break;

	case Message::RegisterRGBAImage:
		ac.lb->RegisterRGBAImage(static_cast<int>(wParam), static_cast<int>(sizeRGBAImage.x), static_cast<int>(sizeRGBAImage.y),
			ConstUCharPtrFromSPtr(lParam));
		break;

	case Message::ClearRegisteredImages:
		ac.lb->ClearRegisteredImages();
		break;

	case Message::AutoCSetTypeSeparator:
		ac.SetTypesep(static_cast<char>(wParam));
		break;

	case Message::AutoCGetTypeSeparator:
		return ac.GetTypesep();

	case Message::CallTipShow:
		CallTipShow(LocationFromPosition(wParam),
			ConstCharPtrFromSPtr(lParam));
		break;

	case Message::CallTipCancel:
		ct.CallTipCancel();
		break;

	case Message::CallTipActive:
		return ct.inCallTipMode;

	case Message::CallTipPosStart:
		return ct.posStartCallTip;

	case Message::CallTipSetPosStart:
		ct.posStartCallTip = wParam;
		break;

	case Message::CallTipSetHlt:
		ct.SetHighlight(wParam, lParam);
		break;

	case Message::CallTipSetBack:
		ct.colourBG = ColourRGBA::FromIpRGB(SPtrFromUPtr(wParam));
		vs.styles[StyleCallTip].back = ct.colourBG;
		InvalidateStyleRedraw();
		break;

	case Message::CallTipSetFore:
		ct.colourUnSel = ColourRGBA::FromIpRGB(SPtrFromUPtr(wParam));
		vs.styles[StyleCallTip].fore = ct.colourUnSel;
		InvalidateStyleRedraw();
		break;

	case Message::CallTipSetForeHlt:
		ct.colourSel = ColourRGBA::FromIpRGB(SPtrFromUPtr(wParam));
		InvalidateStyleRedraw();
		break;

	case Message::CallTipUseStyle:
		ct.SetTabSize(static_cast<int>(wParam));
		InvalidateStyleRedraw();
		break;

	case Message::CallTipSetPosition:
		ct.SetPosition(wParam != 0);
		InvalidateStyleRedraw();
		break;

	case Message::UsePopUp:
		displayPopupMenu = static_cast<PopUp>(wParam);
		break;

	case Message::GetLexer:
		return DocumentLexState()->GetIdentifier();

	case Message::SetILexer:
		DocumentLexState()->SetInstance(static_cast<ILexer5 *>(PtrFromSPtr(lParam)));
		return 0;

	case Message::Colourise:
		if (DocumentLexState()->UseContainerLexing()) {
			pdoc->ModifiedAt(PositionFromUPtr(wParam));
			NotifyStyleToNeeded((lParam == -1) ? pdoc->Length() : lParam);
		} else {
			DocumentLexState()->Colourise(PositionFromUPtr(wParam), lParam);
		}
		Redraw();
		break;

	case Message::SetProperty:
		DocumentLexState()->PropSet(ConstCharPtrFromUPtr(wParam),
		          ConstCharPtrFromSPtr(lParam));
		break;

	case Message::GetProperty:
		return StringResult(lParam, DocumentLexState()->PropGet(ConstCharPtrFromUPtr(wParam)));

	case Message::GetPropertyExpanded:
		return StringResult(lParam, DocumentLexState()->PropGet(ConstCharPtrFromUPtr(wParam)));

	case Message::GetPropertyInt:
		return DocumentLexState()->PropGetInt(ConstCharPtrFromUPtr(wParam), static_cast<int>(lParam));

	case Message::SetKeyWords:
		DocumentLexState()->SetWordList(static_cast<int>(wParam), ConstCharPtrFromSPtr(lParam));
		break;

	case Message::GetLexerLanguage:
		return StringResult(lParam, DocumentLexState()->GetName());

	case Message::PrivateLexerCall:
		return reinterpret_cast<sptr_t>(
			DocumentLexState()->PrivateCall(static_cast<int>(wParam), PtrFromSPtr(lParam)));

#ifdef INCLUDE_DEPRECATED_FEATURES
	case SCI_GETSTYLEBITSNEEDED:
		return 8;
#endif

	case Message::PropertyNames:
		return StringResult(lParam, DocumentLexState()->PropertyNames());

	case Message::PropertyType:
		return static_cast<sptr_t>(DocumentLexState()->PropertyType(ConstCharPtrFromUPtr(wParam)));

	case Message::DescribeProperty:
		return StringResult(lParam,
				    DocumentLexState()->DescribeProperty(ConstCharPtrFromUPtr(wParam)));

	case Message::DescribeKeyWordSets:
		return StringResult(lParam, DocumentLexState()->DescribeWordListSets());

	case Message::GetLineEndTypesSupported:
		return static_cast<sptr_t>(DocumentLexState()->LineEndTypesSupported());

	case Message::AllocateSubStyles:
		return DocumentLexState()->AllocateSubStyles(static_cast<int>(wParam), static_cast<int>(lParam));

	case Message::GetSubStylesStart:
		return DocumentLexState()->SubStylesStart(static_cast<int>(wParam));

	case Message::GetSubStylesLength:
		return DocumentLexState()->SubStylesLength(static_cast<int>(wParam));

	case Message::GetStyleFromSubStyle:
		return DocumentLexState()->StyleFromSubStyle(static_cast<int>(wParam));

	case Message::GetPrimaryStyleFromStyle:
		return DocumentLexState()->PrimaryStyleFromStyle(static_cast<int>(wParam));

	case Message::FreeSubStyles:
		DocumentLexState()->FreeSubStyles();
		break;

	case Message::SetIdentifiers:
		DocumentLexState()->SetIdentifiers(static_cast<int>(wParam),
						   ConstCharPtrFromSPtr(lParam));
		break;

	case Message::DistanceToSecondaryStyles:
		return DocumentLexState()->DistanceToSecondaryStyles();

	case Message::GetSubStyleBases:
		return StringResult(lParam, DocumentLexState()->GetSubStyleBases());

	case Message::GetNamedStyles:
		return DocumentLexState()->NamedStyles();

	case Message::NameOfStyle:
		return StringResult(lParam, DocumentLexState()->
				    NameOfStyle(static_cast<int>(wParam)));

	case Message::TagsOfStyle:
		return StringResult(lParam, DocumentLexState()->
				    TagsOfStyle(static_cast<int>(wParam)));

	case Message::DescriptionOfStyle:
		return StringResult(lParam, DocumentLexState()->
				    DescriptionOfStyle(static_cast<int>(wParam)));

	default:
		return Editor::WndProc(iMessage, wParam, lParam);
	}
	return 0;
}<|MERGE_RESOLUTION|>--- conflicted
+++ resolved
@@ -14,6 +14,7 @@
 
 #include <stdexcept>
 #include <string>
+#include <string_view>
 #include <vector>
 #include <map>
 #include <set>
@@ -77,28 +78,14 @@
 	popup.Destroy();
 }
 
-<<<<<<< HEAD
-void ScintillaBase::AddCharUTF(const char *s, unsigned int len, bool /*treatAsDBCS*/) {
-	InsertCharacter(s, len, CharacterSource::directInput);
-}
-
 void ScintillaBase::InsertCharacter(const char *s, unsigned int len, CharacterSource charSource) {
-	const bool isFillUp = ac.Active() && ac.IsFillUpChar(s[0]);
-=======
-void ScintillaBase::InsertCharacter(std::string_view sv, CharacterSource charSource) {
 	const bool acActive = ac.Active();
-	const bool isFillUp = acActive && ac.IsFillUpChar(sv[0]);
->>>>>>> 9aa1d8a6
+	const bool isFillUp = acActive && ac.IsFillUpChar(s[0]);
 	if (!isFillUp) {
 		Editor::InsertCharacter(s, len, charSource);
 	}
-<<<<<<< HEAD
-	if (ac.Active()) {
+	if (acActive && ac.Active()) { // if it was and still is active
 		AutoCompleteCharacterAdded(s[0]);
-=======
-	if (acActive && ac.Active()) { // if it was and still is active
-		AutoCompleteCharacterAdded(sv[0]);
->>>>>>> 9aa1d8a6
 		// For fill ups add the character after the autocompletion has
 		// triggered so containers see the key so can display a calltip.
 		if (isFillUp) {
