// Scintilla source code edit control
/** @file CallTip.cxx
 ** Code for displaying call tips.
 **/
// Copyright 1998-2001 by Neil Hodgson <neilh@scintilla.org>
// The License.txt file describes the conditions under which this software may be distributed.

#include <cstddef>
#include <cstdlib>
#include <cassert>
#include <cstring>
#include <cstdio>
#include <cmath>

#include <stdexcept>
#include <string>
#include <vector>
#include <optional>
#include <algorithm>
#include <memory>

#include "ScintillaTypes.h"
#include "ScintillaMessages.h"

#include "Debugging.h"
#include "Geometry.h"
#include "Platform.h"

#include "Position.h"
#include "CallTip.h"

using namespace Scintilla;
using namespace Scintilla::Internal;

size_t Chunk::Length() const noexcept {
	return end - start;
}

namespace {

#ifdef __APPLE__
// Archaic macOS colours for the default: black on light yellow
constexpr ColourRGBA colourTextAndArrow(black);
constexpr ColourRGBA colourBackground(0xff, 0xff, 0xc6);
#else
// Grey on white
constexpr ColourRGBA colourTextAndArrow(0x80, 0x80, 0x80);
constexpr ColourRGBA colourBackground(white);
#endif

constexpr ColourRGBA silver(0xc0, 0xc0, 0xc0);

}

CallTip::CallTip() noexcept {
	wCallTip = {};
	inCallTipMode = false;
	posStartCallTip = 0;
	rectUp = PRectangle(0,0,0,0);
	rectDown = PRectangle(0,0,0,0);
	lineHeight = 1;
	offsetMain = 0;
	tabSize = 0;
	above = false;
	useStyleCallTip = false;    // for backwards compatibility

	insetX = 5;
	widthArrow = 14;
	borderHeight = 2; // Extra line for border and an empty line at top and bottom.
	verticalOffset = 1;

	colourBG = colourBackground;
	colourUnSel = colourTextAndArrow;

	colourSel = ColourRGBA(0, 0, 0x80);
	colourShade = black;
	colourLight = silver;
	codePage = 0;
	clickPlace = 0;
}

CallTip::~CallTip() {
	wCallTip.Destroy();
}

// We ignore tabs unless a tab width has been set.
bool CallTip::IsTabCharacter(char ch) const noexcept {
	return (tabSize > 0) && (ch == '\t');
}

int CallTip::NextTabPos(int x) const noexcept {
	if (tabSize > 0) {              // paranoia... not called unless this is true
		x -= insetX;                // position relative to text
		x = (x + tabSize) / tabSize;  // tab "number"
		return tabSize*x + insetX;  // position of next tab
	} else {
		return x + 1;                 // arbitrary
	}
}

namespace {

// Although this test includes 0, we should never see a \0 character.
constexpr bool IsArrowCharacter(char ch) noexcept {
	return (ch == 0) || (ch == '\001') || (ch == '\002');
}

void DrawArrow(Surface *surface, const PRectangle &rc, bool upArrow, ColourRGBA colourBG, ColourRGBA colourUnSel) {
	surface->FillRectangle(rc, colourBG);
	const PRectangle rcClientInner = Clamp(rc.Inset(1), Edge::right, rc.right - 2);
	surface->FillRectangle(rcClientInner, colourUnSel);

	const XYPOSITION width = std::floor(rcClientInner.Width());
	const XYPOSITION halfWidth = std::floor(width / 2) - 1;
	const XYPOSITION quarterWidth = std::floor(halfWidth / 2);
	const XYPOSITION centreX = rcClientInner.left + width / 2;
	const XYPOSITION centreY = std::floor((rcClientInner.top + rcClientInner.bottom) / 2);

	constexpr XYPOSITION pixelMove = 0.0f;
	if (upArrow) {      // Up arrow
		const Point pts[] = {
			Point(centreX - halfWidth + pixelMove, centreY + quarterWidth + 0.5f),
			Point(centreX + halfWidth + pixelMove, centreY + quarterWidth + 0.5f),
			Point(centreX + pixelMove, centreY - halfWidth + quarterWidth + 0.5f),
		};
<<<<<<< HEAD
		surface->Polygon(pts, Sci::size(pts), colourBG, colourBG);
=======
		surface->Polygon(pts, std::size(pts), FillStroke(colourBG));
>>>>>>> 9aa1d8a6
	} else {            // Down arrow
		const Point pts[] = {
			Point(centreX - halfWidth + pixelMove, centreY - quarterWidth + 0.5f),
			Point(centreX + halfWidth + pixelMove, centreY - quarterWidth + 0.5f),
			Point(centreX + pixelMove, centreY + halfWidth - quarterWidth + 0.5f),
		};
<<<<<<< HEAD
		surface->Polygon(pts, Sci::size(pts), colourBG, colourBG);
=======
		surface->Polygon(pts, std::size(pts), FillStroke(colourBG));
>>>>>>> 9aa1d8a6
	}
}

}

// Draw a section of the call tip that does not include \n in one colour.
// The text may include tabs or arrow characters.
int CallTip::DrawChunk(Surface *surface, int x, const char *s, size_t len,
	int ytext, PRectangle rcClient, bool asHighlight, bool draw) {
	if (len == 0) {
		return x;
	}

	// Divide the text into sections that are all text, or that are
	// single arrows or single tab characters (if tabSize > 0).
	// Start with single element 0 to simplify append checks.
	std::vector<size_t> ends(1);
	for (size_t i=0; i<len; i++) {
		if (IsArrowCharacter(s[i]) || IsTabCharacter(s[i])) {
			if (ends.back() != i)
				ends.push_back(i);
			ends.push_back(i+1);
		}
	}
	if (ends.back() != len)
		ends.push_back(len);
	ends.erase(ends.begin());	// Remove initial 0.

	size_t startSeg = 0;
	for (const size_t endSeg : ends) {
		assert(endSeg > 0);
<<<<<<< HEAD
		int xEnd;
		if (IsArrowCharacter(s[startSeg])) {
=======
		int xEnd = 0;
		if (IsArrowCharacter(sv[startSeg])) {
>>>>>>> 9aa1d8a6
			xEnd = x + widthArrow;
			const bool upArrow = s[startSeg] == '\001';
			rcClient.left = static_cast<XYPOSITION>(x);
			rcClient.right = static_cast<XYPOSITION>(xEnd);
			if (draw) {
				DrawArrow(surface, rcClient, upArrow, colourBG, colourUnSel);
			}
			offsetMain = xEnd;
			if (upArrow) {
				rectUp = rcClient;
			} else {
				rectDown = rcClient;
			}
		} else if (IsTabCharacter(s[startSeg])) {
			xEnd = NextTabPos(x);
		} else {
<<<<<<< HEAD
			const char *segText = s + startSeg;
			xEnd = x + static_cast<int>(std::lround(surface->WidthText(font, segText, (int)(endSeg - startSeg))));
			if (draw) {
				rcClient.left = static_cast<XYPOSITION>(x);
				rcClient.right = static_cast<XYPOSITION>(xEnd);
				surface->DrawTextTransparent(rcClient, font, static_cast<XYPOSITION>(ytext),
									segText, (int)(endSeg - startSeg),
				                             asHighlight ? colourSel : colourUnSel);
=======
			const std::string_view segText = sv.substr(startSeg, endSeg - startSeg);
			xEnd = x + static_cast<int>(std::lround(surface->WidthText(font.get(), segText)));
			if (draw) {
				rcClient.left = static_cast<XYPOSITION>(x);
				rcClient.right = static_cast<XYPOSITION>(xEnd);
				surface->DrawTextTransparent(rcClient, font.get(), static_cast<XYPOSITION>(ytext),
									segText, asHighlight ? colourSel : colourUnSel);
>>>>>>> 9aa1d8a6
			}
		}
		x = xEnd;
		startSeg = endSeg;
	}
	return x;
}

int CallTip::PaintContents(Surface *surfaceWindow, bool draw) {
	const PRectangle rcClientPos = wCallTip.GetClientPosition();
	const PRectangle rcClientSize(0.0f, 0.0f, rcClientPos.right - rcClientPos.left,
	                        rcClientPos.bottom - rcClientPos.top);
	PRectangle rcClient(1.0f, 1.0f, rcClientSize.right - 1, rcClientSize.bottom - 1);

	// To make a nice small call tip window, it is only sized to fit most normal characters without accents
	const int ascent = static_cast<int>(std::round(surfaceWindow->Ascent(font.get()) - surfaceWindow->InternalLeading(font.get())));

	// For each line...
	// Draw the definition in three parts: before highlight, highlighted, after highlight
	int ytext = static_cast<int>(rcClient.top) + ascent + 1;
<<<<<<< HEAD
	rcClient.bottom = ytext + surfaceWindow->Descent(font) + 1;
	const char *remaining = val.c_str();
=======
	rcClient.bottom = ytext + surfaceWindow->Descent(font.get()) + 1;
	std::string_view remaining(val);
>>>>>>> 9aa1d8a6
	int maxWidth = 0;
	size_t lineStart = 0;
	while (*remaining) {
		const char *chunkVal = remaining;
		const char *chunkEnd = strchr(remaining, '\n');
		if (!chunkEnd) {
			chunkEnd = chunkVal + strlen(chunkVal);
		}
		const size_t chunkLength = static_cast<size_t>(chunkEnd - chunkVal);
		remaining += chunkLength;
		if (*remaining) {
			remaining++; // Skip \n
		}

		const Chunk chunkLine(lineStart, lineStart + chunkLength);
		Chunk chunkHighlight(
			Sci::clamp(highlight.start, chunkLine.start, chunkLine.end),
			Sci::clamp(highlight.end, chunkLine.start, chunkLine.end)
		);
		chunkHighlight.start -= lineStart;
		chunkHighlight.end -= lineStart;

		const int top = ytext - ascent - 1;
		rcClient.top = top;

		int x = insetX;     // start each line at this inset

		x = DrawChunk(surfaceWindow, x, chunkVal, chunkHighlight.start,
			ytext, rcClient, false, draw);
		x = DrawChunk(surfaceWindow, x, chunkVal + chunkHighlight.start, chunkHighlight.Length(),
			ytext, rcClient, true, draw);
		x = DrawChunk(surfaceWindow, x, chunkVal + chunkHighlight.end, chunkLength - chunkHighlight.end,
			ytext, rcClient, false, draw);

		ytext += lineHeight;
		rcClient.bottom += lineHeight;
		maxWidth = std::max(maxWidth, x);
		lineStart += chunkLength + 1;
	}
	return maxWidth;
}

void CallTip::PaintCT(Surface *surfaceWindow) {
	if (val.empty())
		return;
	const PRectangle rcClientPos = wCallTip.GetClientPosition();
	const PRectangle rcClientSize(0.0f, 0.0f, rcClientPos.right - rcClientPos.left,
	                        rcClientPos.bottom - rcClientPos.top);
	const PRectangle rcClient(1.0f, 1.0f, rcClientSize.right - 1, rcClientSize.bottom - 1);

	surfaceWindow->FillRectangle(rcClient, colourBG);

	offsetMain = insetX;    // initial alignment assuming no arrows
	PaintContents(surfaceWindow, true);

#if !defined(__APPLE__) && !PLAT_CURSES
	// OSX doesn't put borders on "help tags"
	// Draw a raised border around the edges of the window
	constexpr XYPOSITION border = 1.0f;
	surfaceWindow->FillRectangle(Side(rcClientSize, Edge::left, border), colourLight);
	surfaceWindow->FillRectangle(Side(rcClientSize, Edge::right, border), colourShade);
	surfaceWindow->FillRectangle(Side(rcClientSize, Edge::bottom, border), colourShade);
	surfaceWindow->FillRectangle(Side(rcClientSize, Edge::top, border), colourLight);
#endif
}

void CallTip::MouseClick(Point pt) noexcept {
	clickPlace = 0;
	if (rectUp.Contains(pt))
		clickPlace = 1;
	if (rectDown.Contains(pt))
		clickPlace = 2;
}

PRectangle CallTip::CallTipStart(Sci::Position pos, Point pt, int textHeight, const char *defn,
                                 int codePage_, Surface *surfaceMeasure, const std::shared_ptr<Font> &font_) {
	clickPlace = 0;
	val = defn;
	codePage = codePage_;
	highlight = Chunk();
	inCallTipMode = true;
	posStartCallTip = pos;
	font = font_;
	// Look for multiple lines in the text
	// Only support \n here - simply means container must avoid \r!
	const int numLines = 1 + static_cast<int>(std::count(val.begin(), val.end(), '\n'));
	rectUp = PRectangle(0,0,0,0);
	rectDown = PRectangle(0,0,0,0);
	offsetMain = insetX;            // changed to right edge of any arrows
	lineHeight = static_cast<int>(std::lround(surfaceMeasure->Height(font.get())));
#if !PLAT_CURSES
	widthArrow = lineHeight * 9 / 10;
#endif
	const int width = PaintContents(surfaceMeasure, false) + insetX;

	// The returned
	// rectangle is aligned to the right edge of the last arrow encountered in
	// the tip text, else to the tip text left edge.
	const int height = lineHeight * numLines - static_cast<int>(surfaceMeasure->InternalLeading(font.get())) + borderHeight * 2;
	if (above) {
		return PRectangle(pt.x - offsetMain, pt.y - verticalOffset - height, pt.x + width - offsetMain, pt.y - verticalOffset);
	} else {
		return PRectangle(pt.x - offsetMain, pt.y + verticalOffset + textHeight, pt.x + width - offsetMain, pt.y + verticalOffset + textHeight + height);
	}
}

void CallTip::CallTipCancel() noexcept {
	inCallTipMode = false;
	if (wCallTip.Created()) {
		wCallTip.Destroy();
	}
}

void CallTip::SetHighlight(size_t start, size_t end) {
	// Avoid flashing by checking something has really changed
	if ((start != highlight.start) || (end != highlight.end)) {
		highlight.start = start;
		highlight.end = (end > start) ? end : start;
		if (wCallTip.Created()) {
			wCallTip.InvalidateAll();
		}
	}
}

// Set the tab size (sizes > 0 enable the use of tabs). This also enables the
// use of the StyleCallTip.
void CallTip::SetTabSize(int tabSz) noexcept {
	tabSize = tabSz;
	useStyleCallTip = true;
}

// Set the calltip position, below the text by default or if above is false
// else above the text.
void CallTip::SetPosition(bool aboveText) noexcept {
	above = aboveText;
}

bool CallTip::UseStyleCallTip() const noexcept {
	return useStyleCallTip;
}

// It might be better to have two access functions for this and to use
// them for all settings of colours.
void CallTip::SetForeBack(ColourRGBA fore, ColourRGBA back) noexcept {
	colourBG = back;
	colourUnSel = fore;
}<|MERGE_RESOLUTION|>--- conflicted
+++ resolved
@@ -14,6 +14,7 @@
 
 #include <stdexcept>
 #include <string>
+#include <string_view>
 #include <vector>
 #include <optional>
 #include <algorithm>
@@ -123,22 +124,14 @@
 			Point(centreX + halfWidth + pixelMove, centreY + quarterWidth + 0.5f),
 			Point(centreX + pixelMove, centreY - halfWidth + quarterWidth + 0.5f),
 		};
-<<<<<<< HEAD
-		surface->Polygon(pts, Sci::size(pts), colourBG, colourBG);
-=======
-		surface->Polygon(pts, std::size(pts), FillStroke(colourBG));
->>>>>>> 9aa1d8a6
+		surface->Polygon(pts, Sci::size(pts), FillStroke(colourBG));
 	} else {            // Down arrow
 		const Point pts[] = {
 			Point(centreX - halfWidth + pixelMove, centreY - quarterWidth + 0.5f),
 			Point(centreX + halfWidth + pixelMove, centreY - quarterWidth + 0.5f),
 			Point(centreX + pixelMove, centreY + halfWidth - quarterWidth + 0.5f),
 		};
-<<<<<<< HEAD
-		surface->Polygon(pts, Sci::size(pts), colourBG, colourBG);
-=======
-		surface->Polygon(pts, std::size(pts), FillStroke(colourBG));
->>>>>>> 9aa1d8a6
+		surface->Polygon(pts, Sci::size(pts), FillStroke(colourBG));
 	}
 }
 
@@ -170,13 +163,8 @@
 	size_t startSeg = 0;
 	for (const size_t endSeg : ends) {
 		assert(endSeg > 0);
-<<<<<<< HEAD
-		int xEnd;
+		int xEnd = 0;
 		if (IsArrowCharacter(s[startSeg])) {
-=======
-		int xEnd = 0;
-		if (IsArrowCharacter(sv[startSeg])) {
->>>>>>> 9aa1d8a6
 			xEnd = x + widthArrow;
 			const bool upArrow = s[startSeg] == '\001';
 			rcClient.left = static_cast<XYPOSITION>(x);
@@ -193,24 +181,14 @@
 		} else if (IsTabCharacter(s[startSeg])) {
 			xEnd = NextTabPos(x);
 		} else {
-<<<<<<< HEAD
 			const char *segText = s + startSeg;
-			xEnd = x + static_cast<int>(std::lround(surface->WidthText(font, segText, (int)(endSeg - startSeg))));
-			if (draw) {
-				rcClient.left = static_cast<XYPOSITION>(x);
-				rcClient.right = static_cast<XYPOSITION>(xEnd);
-				surface->DrawTextTransparent(rcClient, font, static_cast<XYPOSITION>(ytext),
-									segText, (int)(endSeg - startSeg),
-				                             asHighlight ? colourSel : colourUnSel);
-=======
-			const std::string_view segText = sv.substr(startSeg, endSeg - startSeg);
-			xEnd = x + static_cast<int>(std::lround(surface->WidthText(font.get(), segText)));
+			xEnd = x + static_cast<int>(std::lround(surface->WidthText(font.get(), segText, (int)(endSeg - startSeg))));
 			if (draw) {
 				rcClient.left = static_cast<XYPOSITION>(x);
 				rcClient.right = static_cast<XYPOSITION>(xEnd);
 				surface->DrawTextTransparent(rcClient, font.get(), static_cast<XYPOSITION>(ytext),
-									segText, asHighlight ? colourSel : colourUnSel);
->>>>>>> 9aa1d8a6
+									segText, (int)(endSeg - startSeg),
+				                             asHighlight ? colourSel : colourUnSel);
 			}
 		}
 		x = xEnd;
@@ -231,13 +209,8 @@
 	// For each line...
 	// Draw the definition in three parts: before highlight, highlighted, after highlight
 	int ytext = static_cast<int>(rcClient.top) + ascent + 1;
-<<<<<<< HEAD
-	rcClient.bottom = ytext + surfaceWindow->Descent(font) + 1;
+	rcClient.bottom = ytext + surfaceWindow->Descent(font.get()) + 1;
 	const char *remaining = val.c_str();
-=======
-	rcClient.bottom = ytext + surfaceWindow->Descent(font.get()) + 1;
-	std::string_view remaining(val);
->>>>>>> 9aa1d8a6
 	int maxWidth = 0;
 	size_t lineStart = 0;
 	while (*remaining) {
