--- conflicted
+++ resolved
@@ -11,11 +11,8 @@
 #include <cmath>
 
 #include <stdexcept>
-<<<<<<< HEAD
-=======
 #include <string>
 #include <string_view>
->>>>>>> 9aa1d8a6
 #include <vector>
 #include <array>
 #include <map>
@@ -109,14 +106,6 @@
 	indicators(static_cast<size_t>(IndicatorNumbers::Max) + 1),
 	ms(MaxMargin + 1) {
 
-<<<<<<< HEAD
-	ascent = static_cast<unsigned int>(surface.Ascent(font));
-	descent = static_cast<unsigned int>(surface.Descent(font));
-	capitalHeight = surface.Ascent(font) - surface.InternalLeading(font);
-	aveCharWidth = surface.AverageCharWidth(font);
-	spaceWidth = surface.WidthText(font, " ", 1);
-}
-=======
 	nextExtendedStyle = 256;
 	ResetDefaultStyle();
 
@@ -240,7 +229,6 @@
 	tabDrawMode = TabDrawMode::LongArrow;
 	whitespaceSize = 1;
 	elementAllowsTranslucent.insert(Element::WhiteSpace);
->>>>>>> 9aa1d8a6
 
 	viewIndentationGuides = IndentView::None;
 	viewEOL = false;
@@ -443,11 +431,7 @@
 	controlCharWidth = 0.0;
 	if (controlCharSymbol >= 32) {
 		const char cc[2] = { static_cast<char>(controlCharSymbol), '\0' };
-<<<<<<< HEAD
-		controlCharWidth = surface.WidthText(styles[STYLE_CONTROLCHAR].font, cc, 1);
-=======
-		controlCharWidth = surface.WidthText(styles[StyleControlChar].font.get(), cc);
->>>>>>> 9aa1d8a6
+		controlCharWidth = surface.WidthText(styles[StyleControlChar].font.get(), cc, 1);
 	}
 
 	CalculateMarginWidthAndMask();
@@ -541,11 +525,7 @@
 }
 
 int ViewStyle::GetFrameWidth() const noexcept {
-<<<<<<< HEAD
-	return Sci::clamp(caretLineFrame, 1, lineHeight / 3);
-=======
-	return std::clamp(caretLine.frame, 1, lineHeight / 3);
->>>>>>> 9aa1d8a6
+	return Sci::clamp(caretLine.frame, 1, lineHeight / 3);
 }
 
 bool ViewStyle::IsLineFrameOpaque(bool caretActive, bool lineContainsCaret) const {
