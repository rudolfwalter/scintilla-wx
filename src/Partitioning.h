// Scintilla source code edit control
/** @file Partitioning.h
 ** Data structure used to partition an interval. Used for holding line start/end positions.
 **/
// Copyright 1998-2007 by Neil Hodgson <neilh@scintilla.org>
// The License.txt file describes the conditions under which this software may be distributed.

#ifndef PARTITIONING_H
#define PARTITIONING_H

namespace Scintilla::Internal {

/// Divide an interval into multiple partitions.
/// Useful for breaking a document down into sections such as lines.
/// A 0 length interval has a single 0 length partition, numbered 0
/// If interval not 0 length then each partition non-zero length
/// When needed, positions after the interval are considered part of the last partition
/// but the end of the last partition can be found with PositionFromPartition(last+1).

template <typename T>
class Partitioning {
private:
	// To avoid calculating all the partition positions whenever any text is inserted
	// there may be a step somewhere in the list.
	T stepPartition;
	T stepLength;
	SplitVector<T> body;

	// Deleted so SplitVectorWithRangeAdd objects can not be copied.
	void RangeAddDelta(T start, T end, T delta) noexcept {
		// end is 1 past end, so end-start is number of elements to change
		const ptrdiff_t position = start;
		ptrdiff_t i = 0;
		const ptrdiff_t rangeLength = end - position;
		ptrdiff_t range1Length = rangeLength;
		const ptrdiff_t part1Left = body.GapPosition() - position;
		if (range1Length > part1Left)
			range1Length = part1Left;
		T *writer = &body[position];
		while (i < range1Length) {
			*writer += delta;
			writer++;
			i++;
		}
		if (i < rangeLength) {
			T *writer2 = &body[position + i];
			while (i < rangeLength) {
				*writer2 += delta;
				writer2++;
				i++;
			}
		}
	}

	// Move step forward
	void ApplyStep(T partitionUpTo) noexcept {
		if (stepLength != 0) {
			RangeAddDelta(stepPartition+1, partitionUpTo + 1, stepLength);
		}
		stepPartition = partitionUpTo;
		if (stepPartition >= Partitions()) {
			stepPartition = Partitions();
			stepLength = 0;
		}
	}

	// Move step backward
	void BackStep(T partitionDownTo) noexcept {
		if (stepLength != 0) {
			RangeAddDelta(partitionDownTo+1, stepPartition+1, -stepLength);
		}
		stepPartition = partitionDownTo;
	}

<<<<<<< HEAD
	void Allocate(ptrdiff_t growSize) {
		body = Sci::make_unique<SplitVectorWithRangeAdd<T>>(growSize);
		stepPartition = 0;
		stepLength = 0;
		body->Insert(0, 0);	// This value stays 0 for ever
		body->Insert(1, 0);	// This is the end of the first partition and will be the start of the second
	}

=======
>>>>>>> 9aa1d8a6
public:
	explicit Partitioning(size_t growSize=8) : stepPartition(0), stepLength(0), body(growSize) {
		body.Insert(0, 0);	// This value stays 0 for ever
		body.Insert(1, 0);	// This is the end of the first partition and will be the start of the second
	}

	T Partitions() const noexcept {
		return static_cast<T>(body.Length())-1;
	}

	void ReAllocate(ptrdiff_t newSize) {
		// + 1 accounts for initial element that is always 0.
		body.ReAllocate(newSize + 1);
	}

	T Length() const noexcept {
		return PositionFromPartition(Partitions());
	}

	void InsertPartition(T partition, T pos) {
		if (stepPartition < partition) {
			ApplyStep(partition);
		}
		body.Insert(partition, pos);
		stepPartition++;
	}

	void InsertPartitions(T partition, const T *positions, size_t length) {
		if (stepPartition < partition) {
			ApplyStep(partition);
		}
		body.InsertFromArray(partition, positions, 0, length);
		stepPartition += static_cast<T>(length);
	}

	void InsertPartitionsWithCast(T partition, const ptrdiff_t *positions, size_t length) {
		// Used for 64-bit builds when T is 32-bits
		if (stepPartition < partition) {
			ApplyStep(partition);
		}
		T *pInsertion = body.InsertEmpty(partition, length);
		for (size_t i = 0; i < length; i++) {
			pInsertion[i] = static_cast<T>(positions[i]);
		}
		stepPartition += static_cast<T>(length);
	}

	void SetPartitionStartPosition(T partition, T pos) noexcept {
		ApplyStep(partition+1);
		if ((partition < 0) || (partition >= body.Length())) {
			return;
		}
		body.SetValueAt(partition, pos);
	}

	void InsertText(T partitionInsert, T delta) noexcept {
		// Point all the partitions after the insertion point further along in the buffer
		if (stepLength != 0) {
			if (partitionInsert >= stepPartition) {
				// Fill in up to the new insertion point
				ApplyStep(partitionInsert);
				stepLength += delta;
			} else if (partitionInsert >= (stepPartition - body.Length() / 10)) {
				// Close to step but before so move step back
				BackStep(partitionInsert);
				stepLength += delta;
			} else {
				ApplyStep(Partitions());
				stepPartition = partitionInsert;
				stepLength = delta;
			}
		} else {
			stepPartition = partitionInsert;
			stepLength = delta;
		}
	}

	void RemovePartition(T partition) {
		if (partition > stepPartition) {
			ApplyStep(partition);
			stepPartition--;
		} else {
			stepPartition--;
		}
		body.Delete(partition);
	}

	T PositionFromPartition(T partition) const noexcept {
		PLATFORM_ASSERT(partition >= 0);
		PLATFORM_ASSERT(partition < body.Length());
		const ptrdiff_t lengthBody = body.Length();
		if ((partition < 0) || (partition >= lengthBody)) {
			return 0;
		}
		T pos = body.ValueAt(partition);
		if (partition > stepPartition)
			pos += stepLength;
		return pos;
	}

	/// Return value in range [0 .. Partitions() - 1] even for arguments outside interval
	T PartitionFromPosition(T pos) const noexcept {
		if (body.Length() <= 1)
			return 0;
		if (pos >= (PositionFromPartition(Partitions())))
			return Partitions() - 1;
		T lower = 0;
		T upper = Partitions();
		do {
			const T middle = (upper + lower + 1) / 2; 	// Round high
			T posMiddle = body.ValueAt(middle);
			if (middle > stepPartition)
				posMiddle += stepLength;
			if (pos < posMiddle) {
				upper = middle - 1;
			} else {
				lower = middle;
			}
		} while (lower < upper);
		return lower;
	}

	void DeleteAll() {
		body.DeleteAll();
		stepPartition = 0;
		stepLength = 0;
		body.Insert(0, 0);	// This value stays 0 for ever
		body.Insert(1, 0);	// This is the end of the first partition and will be the start of the second
	}

	void Check() const {
#ifdef CHECK_CORRECTNESS
		if (Length() < 0) {
			throw std::runtime_error("Partitioning: Length can not be negative.");
		}
		if (Partitions() < 1) {
			throw std::runtime_error("Partitioning: Must always have 1 or more partitions.");
		}
		if (Length() == 0) {
			if ((PositionFromPartition(0) != 0) || (PositionFromPartition(1) != 0)) {
				throw std::runtime_error("Partitioning: Invalid empty partitioning.");
			}
		} else {
			// Positions should be a strictly ascending sequence
			for (T i = 0; i < Partitions(); i++) {
				const T pos = PositionFromPartition(i);
				const T posNext = PositionFromPartition(i+1);
				if (pos > posNext) {
					throw std::runtime_error("Partitioning: Negative partition.");
				} else if (pos == posNext) {
					throw std::runtime_error("Partitioning: Empty partition.");
				}
			}
		}
#endif
	}

};


}

#endif<|MERGE_RESOLUTION|>--- conflicted
+++ resolved
@@ -72,17 +72,6 @@
 		stepPartition = partitionDownTo;
 	}
 
-<<<<<<< HEAD
-	void Allocate(ptrdiff_t growSize) {
-		body = Sci::make_unique<SplitVectorWithRangeAdd<T>>(growSize);
-		stepPartition = 0;
-		stepLength = 0;
-		body->Insert(0, 0);	// This value stays 0 for ever
-		body->Insert(1, 0);	// This is the end of the first partition and will be the start of the second
-	}
-
-=======
->>>>>>> 9aa1d8a6
 public:
 	explicit Partitioning(size_t growSize=8) : stepPartition(0), stepLength(0), body(growSize) {
 		body.Insert(0, 0);	// This value stays 0 for ever
