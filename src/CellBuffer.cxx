// Scintilla source code edit control
/** @file CellBuffer.cxx
 ** Manages a buffer of cells.
 **/
// Copyright 1998-2001 by Neil Hodgson <neilh@scintilla.org>
// The License.txt file describes the conditions under which this software may be distributed.

#include <cstddef>
#include <cstdlib>
#include <cassert>
#include <cstring>
#include <cstdio>
#include <cstdarg>
#include <climits>

#include <stdexcept>
#include <string>
#include <vector>
#include <optional>
#include <algorithm>
#include <memory>

#include "ScintillaTypes.h"

#include "Debugging.h"

#include "Position.h"
#include "SplitVector.h"
#include "Partitioning.h"
#include "RunStyles.h"
#include "SparseVector.h"
#include "ChangeHistory.h"
#include "CellBuffer.h"
#include "UndoHistory.h"
#include "UniConversion.h"

<<<<<<< HEAD
#if defined(__GNUC__) && (__GNUC__ >= 7)
#pragma GCC diagnostic ignored "-Wimplicit-fallthrough="
#endif

namespace Scintilla {
=======
namespace Scintilla::Internal {
>>>>>>> 9aa1d8a6

struct CountWidths {
	// Measures the number of characters in a string divided into those
	// from the Base Multilingual Plane and those from other planes.
	Sci::Position countBasePlane;
	Sci::Position countOtherPlanes;
	explicit CountWidths(Sci::Position countBasePlane_=0, Sci::Position countOtherPlanes_=0) noexcept :
		countBasePlane(countBasePlane_),
		countOtherPlanes(countOtherPlanes_) {
	}
	CountWidths operator-() const noexcept {
		return CountWidths(-countBasePlane, -countOtherPlanes);
	}
	Sci::Position WidthUTF32() const noexcept {
		// All code points take one code unit in UTF-32.
		return countBasePlane + countOtherPlanes;
	}
	Sci::Position WidthUTF16() const noexcept {
		// UTF-16 takes 2 code units for other planes
		return countBasePlane + 2 * countOtherPlanes;
	}
	void CountChar(int lenChar) noexcept {
		if (lenChar == 4) {
			countOtherPlanes++;
		} else {
			countBasePlane++;
		}
	}
};

class ILineVector {
public:
	virtual void Init() = 0;
	virtual void SetPerLine(PerLine *pl) noexcept = 0;
	virtual void InsertText(Sci::Line line, Sci::Position delta) noexcept = 0;
	virtual void InsertLine(Sci::Line line, Sci::Position position, bool lineStart) = 0;
	virtual void InsertLines(Sci::Line line, const Sci::Position *positions, size_t lines, bool lineStart) = 0;
	virtual void SetLineStart(Sci::Line line, Sci::Position position) noexcept = 0;
	virtual void RemoveLine(Sci::Line line) = 0;
	virtual Sci::Line Lines() const noexcept = 0;
	virtual void AllocateLines(Sci::Line lines) = 0;
	virtual Sci::Line LineFromPosition(Sci::Position pos) const noexcept = 0;
	virtual Sci::Position LineStart(Sci::Line line) const noexcept = 0;
	virtual void InsertCharacters(Sci::Line line, CountWidths delta) noexcept = 0;
	virtual void SetLineCharactersWidth(Sci::Line line, CountWidths width) noexcept = 0;
	virtual Scintilla::LineCharacterIndexType LineCharacterIndex() const noexcept = 0;
	virtual bool AllocateLineCharacterIndex(Scintilla::LineCharacterIndexType lineCharacterIndex, Sci::Line lines) = 0;
	virtual bool ReleaseLineCharacterIndex(Scintilla::LineCharacterIndexType lineCharacterIndex) = 0;
	virtual Sci::Position IndexLineStart(Sci::Line line, Scintilla::LineCharacterIndexType lineCharacterIndex) const noexcept = 0;
	virtual Sci::Line LineFromPositionIndex(Sci::Position pos, Scintilla::LineCharacterIndexType lineCharacterIndex) const noexcept = 0;
	virtual ~ILineVector() {}
};

}

using namespace Scintilla;
using namespace Scintilla::Internal;

template <typename POS>
class LineStartIndex {
	// line_cast(): cast Sci::Line to either 32-bit or 64-bit value
	// This avoids warnings from Visual C++ Code Analysis and shortens code
	static constexpr POS line_cast(Sci::Line pos) noexcept {
		return static_cast<POS>(pos);
	}
public:
	int refCount;
	Partitioning<POS> starts;

	LineStartIndex() : refCount(0), starts(4) {
		// Minimal initial allocation
	}
	bool Allocate(Sci::Line lines) {
		refCount++;
		Sci::Position length = starts.PositionFromPartition(starts.Partitions());
		for (Sci::Line line = starts.Partitions(); line < lines; line++) {
			// Produce an ascending sequence that will be filled in with correct widths later
			length++;
			starts.InsertPartition(line_cast(line), line_cast(length));
		}
		return refCount == 1;
	}
	bool Release() {
		if (refCount == 1) {
			starts.DeleteAll();
		}
		refCount--;
		return refCount == 0;
	}
	bool Active() const noexcept {
		return refCount > 0;
	}
	Sci::Position LineWidth(Sci::Line line) const noexcept {
		return starts.PositionFromPartition(line_cast(line) + 1) -
			starts.PositionFromPartition(line_cast(line));
	}
	void SetLineWidth(Sci::Line line, Sci::Position width) noexcept {
		const Sci::Position widthCurrent = LineWidth(line);
		starts.InsertText(line_cast(line), line_cast(width - widthCurrent));
	}
	void AllocateLines(Sci::Line lines) {
		if (lines > starts.Partitions()) {
			starts.ReAllocate(lines);
		}
	}
	void InsertLines(Sci::Line line, Sci::Line lines) {
		// Insert multiple lines with each temporarily 1 character wide.
		// The line widths will be fixed up by later measuring code.
		const POS lineAsPos = line_cast(line);
		const POS lineStart = starts.PositionFromPartition(lineAsPos - 1) + 1;
		for (POS l = 0; l < line_cast(lines); l++) {
			starts.InsertPartition(lineAsPos + l, lineStart + l);
		}
	}
};

template <typename POS>
class LineVector : public ILineVector {
	Partitioning<POS> starts;
	PerLine *perLine;
	LineStartIndex<POS> startsUTF16;
	LineStartIndex<POS> startsUTF32;
	LineCharacterIndexType activeIndices;

	void SetActiveIndices() noexcept {
		activeIndices =
			  (startsUTF32.Active() ? LineCharacterIndexType::Utf32 : LineCharacterIndexType::None)
			| (startsUTF16.Active() ? LineCharacterIndexType::Utf16 : LineCharacterIndexType::None);
	}

	// pos_cast(): cast Sci::Line and Sci::Position to either 32-bit or 64-bit value
	// This avoids warnings from Visual C++ Code Analysis and shortens code
	static constexpr POS pos_cast(Sci::Position pos) noexcept {
		return static_cast<POS>(pos);
	}

	// line_from_pos_cast(): return 32-bit or 64-bit value as Sci::Line
	// This avoids warnings from Visual C++ Code Analysis and shortens code
	static constexpr Sci::Line line_from_pos_cast(POS line) noexcept {
		return static_cast<Sci::Line>(line);
	}

public:
	LineVector() : starts(256), perLine(nullptr), activeIndices(LineCharacterIndexType::None) {
	}
	void Init() override {
		starts.DeleteAll();
		if (perLine) {
			perLine->Init();
		}
		startsUTF32.starts.DeleteAll();
		startsUTF16.starts.DeleteAll();
	}
	void SetPerLine(PerLine *pl) noexcept override {
		perLine = pl;
	}
	void InsertText(Sci::Line line, Sci::Position delta) noexcept override {
		starts.InsertText(pos_cast(line), pos_cast(delta));
	}
	void InsertLine(Sci::Line line, Sci::Position position, bool lineStart) override {
		const POS lineAsPos = pos_cast(line);
		starts.InsertPartition(lineAsPos, pos_cast(position));
		if (activeIndices != LineCharacterIndexType::None) {
			if (FlagSet(activeIndices, LineCharacterIndexType::Utf32)) {
				startsUTF32.InsertLines(line, 1);
			}
			if (FlagSet(activeIndices, LineCharacterIndexType::Utf16)) {
				startsUTF16.InsertLines(line, 1);
			}
		}
		if (perLine) {
			if ((line > 0) && lineStart)
				line--;
			perLine->InsertLine(line);
		}
	}
	void InsertLines(Sci::Line line, const Sci::Position *positions, size_t lines, bool lineStart) override {
<<<<<<< HEAD
		const POS lineAsPos = static_cast<POS>(line);
		if (sizeof(Sci::Position) == sizeof(POS)) {
			starts.InsertPartitions(lineAsPos, reinterpret_cast<const POS*>(positions), lines);
=======
		const POS lineAsPos = pos_cast(line);
		if constexpr (sizeof(Sci::Position) == sizeof(POS)) {
			starts.InsertPartitions(lineAsPos, positions, lines);
>>>>>>> 9aa1d8a6
		} else {
			starts.InsertPartitionsWithCast(lineAsPos, positions, lines);
		}
		if (activeIndices != LineCharacterIndexType::None) {
			if (FlagSet(activeIndices, LineCharacterIndexType::Utf32)) {
				startsUTF32.InsertLines(line, lines);
			}
			if (FlagSet(activeIndices, LineCharacterIndexType::Utf16)) {
				startsUTF16.InsertLines(line, lines);
			}
		}
		if (perLine) {
			if ((line > 0) && lineStart)
				line--;
			perLine->InsertLines(line, lines);
		}
	}
	void SetLineStart(Sci::Line line, Sci::Position position) noexcept override {
		starts.SetPartitionStartPosition(pos_cast(line), pos_cast(position));
	}
	void RemoveLine(Sci::Line line) override {
		starts.RemovePartition(pos_cast(line));
		if (FlagSet(activeIndices, LineCharacterIndexType::Utf32)) {
			startsUTF32.starts.RemovePartition(pos_cast(line));
		}
		if (FlagSet(activeIndices, LineCharacterIndexType::Utf16)) {
			startsUTF16.starts.RemovePartition(pos_cast(line));
		}
		if (perLine) {
			perLine->RemoveLine(line);
		}
	}
	Sci::Line Lines() const noexcept override {
		return line_from_pos_cast(starts.Partitions());
	}
	void AllocateLines(Sci::Line lines) override {
		if (lines > Lines()) {
			starts.ReAllocate(lines);
			if (FlagSet(activeIndices, LineCharacterIndexType::Utf32)) {
				startsUTF32.AllocateLines(lines);
			}
			if (FlagSet(activeIndices, LineCharacterIndexType::Utf16)) {
				startsUTF16.AllocateLines(lines);
			}
		}
	}
	Sci::Line LineFromPosition(Sci::Position pos) const noexcept override {
		return line_from_pos_cast(starts.PartitionFromPosition(pos_cast(pos)));
	}
	Sci::Position LineStart(Sci::Line line) const noexcept override {
		return starts.PositionFromPartition(pos_cast(line));
	}
	void InsertCharacters(Sci::Line line, CountWidths delta) noexcept override {
		if (FlagSet(activeIndices, LineCharacterIndexType::Utf32)) {
			startsUTF32.starts.InsertText(pos_cast(line), pos_cast(delta.WidthUTF32()));
		}
		if (FlagSet(activeIndices, LineCharacterIndexType::Utf16)) {
			startsUTF16.starts.InsertText(pos_cast(line), pos_cast(delta.WidthUTF16()));
		}
	}
	void SetLineCharactersWidth(Sci::Line line, CountWidths width) noexcept override {
		if (FlagSet(activeIndices, LineCharacterIndexType::Utf32)) {
			assert(startsUTF32.starts.Partitions() == starts.Partitions());
			startsUTF32.SetLineWidth(line, width.WidthUTF32());
		}
		if (FlagSet(activeIndices, LineCharacterIndexType::Utf16)) {
			assert(startsUTF16.starts.Partitions() == starts.Partitions());
			startsUTF16.SetLineWidth(line, width.WidthUTF16());
		}
	}

	LineCharacterIndexType LineCharacterIndex() const noexcept override {
		return activeIndices;
	}
	bool AllocateLineCharacterIndex(LineCharacterIndexType lineCharacterIndex, Sci::Line lines) override {
		const LineCharacterIndexType activeIndicesStart = activeIndices;
		if (FlagSet(lineCharacterIndex, LineCharacterIndexType::Utf32)) {
			startsUTF32.Allocate(lines);
			assert(startsUTF32.starts.Partitions() == starts.Partitions());
		}
		if (FlagSet(lineCharacterIndex, LineCharacterIndexType::Utf16)) {
			startsUTF16.Allocate(lines);
			assert(startsUTF16.starts.Partitions() == starts.Partitions());
		}
		SetActiveIndices();
		return activeIndicesStart != activeIndices;
	}
	bool ReleaseLineCharacterIndex(LineCharacterIndexType lineCharacterIndex) override {
		const LineCharacterIndexType activeIndicesStart = activeIndices;
		if (FlagSet(lineCharacterIndex, LineCharacterIndexType::Utf32)) {
			startsUTF32.Release();
		}
		if (FlagSet(lineCharacterIndex, LineCharacterIndexType::Utf16)) {
			startsUTF16.Release();
		}
		SetActiveIndices();
		return activeIndicesStart != activeIndices;
	}
	Sci::Position IndexLineStart(Sci::Line line, LineCharacterIndexType lineCharacterIndex) const noexcept override {
		if (lineCharacterIndex == LineCharacterIndexType::Utf32) {
			return startsUTF32.starts.PositionFromPartition(pos_cast(line));
		} else {
			return startsUTF16.starts.PositionFromPartition(pos_cast(line));
		}
	}
	Sci::Line LineFromPositionIndex(Sci::Position pos, LineCharacterIndexType lineCharacterIndex) const noexcept override {
		if (lineCharacterIndex == LineCharacterIndexType::Utf32) {
			return line_from_pos_cast(startsUTF32.starts.PartitionFromPosition(pos_cast(pos)));
		} else {
			return line_from_pos_cast(startsUTF16.starts.PartitionFromPosition(pos_cast(pos)));
		}
	}
};

<<<<<<< HEAD
Action::Action() noexcept {
	at = startAction;
	position = 0;
	lenData = 0;
	mayCoalesce = false;
}

Action::~Action() {
}

void Action::Create(actionType at_, Sci::Position position_, const char *data_, Sci::Position lenData_, bool mayCoalesce_) {
	data = nullptr;
	position = position_;
	at = at_;
	if (lenData_) {
		data = Sci::make_unique<char[]>(lenData_);
		memcpy(&data[0], data_, lenData_);
	}
	lenData = lenData_;
	mayCoalesce = mayCoalesce_;
}

void Action::Clear() noexcept {
	data = nullptr;
	lenData = 0;
}

// The undo history stores a sequence of user operations that represent the user's view of the
// commands executed on the text.
// Each user operation contains a sequence of text insertion and text deletion actions.
// All the user operations are stored in a list of individual actions with 'start' actions used
// as delimiters between user operations.
// Initially there is one start action in the history.
// As each action is performed, it is recorded in the history. The action may either become
// part of the current user operation or may start a new user operation. If it is to be part of the
// current operation, then it overwrites the current last action. If it is to be part of a new
// operation, it is appended after the current last action.
// After writing the new action, a new start action is appended at the end of the history.
// The decision of whether to start a new user operation is based upon two factors. If a
// compound operation has been explicitly started by calling BeginUndoAction and no matching
// EndUndoAction (these calls nest) has been called, then the action is coalesced into the current
// operation. If there is no outstanding BeginUndoAction call then a new operation is started
// unless it looks as if the new action is caused by the user typing or deleting a stream of text.
// Sequences that look like typing or deletion are coalesced into a single user operation.

UndoHistory::UndoHistory() {

	actions.resize(3);
	maxAction = 0;
	currentAction = 0;
	undoSequenceDepth = 0;
	savePoint = 0;
	tentativePoint = -1;

	actions[currentAction].Create(startAction);
}

UndoHistory::~UndoHistory() {
}

void UndoHistory::EnsureUndoRoom() {
	// Have to test that there is room for 2 more actions in the array
	// as two actions may be created by the calling function
	if (static_cast<size_t>(currentAction) >= (actions.size() - 2)) {
		// Run out of undo nodes so extend the array
		actions.resize(actions.size() * 2);
	}
}

const char *UndoHistory::AppendAction(actionType at, Sci::Position position, const char *data, Sci::Position lengthData,
	bool &startSequence, bool mayCoalesce) {
	EnsureUndoRoom();
	//Platform::DebugPrintf("%% %d action %d %d %d\n", at, position, lengthData, currentAction);
	//Platform::DebugPrintf("^ %d action %d %d\n", actions[currentAction - 1].at,
	//	actions[currentAction - 1].position, actions[currentAction - 1].lenData);
	if (currentAction < savePoint) {
		savePoint = -1;
	}
	int oldCurrentAction = currentAction;
	if (currentAction >= 1) {
		if (0 == undoSequenceDepth) {
			// Top level actions may not always be coalesced
			int targetAct = -1;
			const Action *actPrevious = &(actions[currentAction + targetAct]);
			// Container actions may forward the coalesce state of Scintilla Actions.
			while ((actPrevious->at == containerAction) && actPrevious->mayCoalesce) {
				targetAct--;
				actPrevious = &(actions[currentAction + targetAct]);
			}
			// See if current action can be coalesced into previous action
			// Will work if both are inserts or deletes and position is same
			if ((currentAction == savePoint) || (currentAction == tentativePoint)) {
				currentAction++;
			} else if (!actions[currentAction].mayCoalesce) {
				// Not allowed to coalesce if this set
				currentAction++;
			} else if (!mayCoalesce || !actPrevious->mayCoalesce) {
				currentAction++;
			} else if (at == containerAction || actions[currentAction].at == containerAction) {
				;	// A coalescible containerAction
			} else if ((at != actPrevious->at) && (actPrevious->at != startAction)) {
				currentAction++;
			} else if ((at == insertAction) &&
			           (position != (actPrevious->position + actPrevious->lenData))) {
				// Insertions must be immediately after to coalesce
				currentAction++;
			} else if (at == removeAction) {
				if ((lengthData == 1) || (lengthData == 2)) {
					if ((position + lengthData) == actPrevious->position) {
						; // Backspace -> OK
					} else if (position == actPrevious->position) {
						; // Delete -> OK
					} else {
						// Removals must be at same position to coalesce
						currentAction++;
					}
				} else {
					// Removals must be of one character to coalesce
					currentAction++;
				}
			} else {
				// Action coalesced.
			}

		} else {
			// Actions not at top level are always coalesced unless this is after return to top level
			if (!actions[currentAction].mayCoalesce)
				currentAction++;
		}
	} else {
		currentAction++;
	}
	startSequence = oldCurrentAction != currentAction;
	const int actionWithData = currentAction;
	actions[currentAction].Create(at, position, data, lengthData, mayCoalesce);
	currentAction++;
	actions[currentAction].Create(startAction);
	maxAction = currentAction;
	return actions[actionWithData].data.get();
}

void UndoHistory::BeginUndoAction() {
	EnsureUndoRoom();
	if (undoSequenceDepth == 0) {
		if (actions[currentAction].at != startAction) {
			currentAction++;
			actions[currentAction].Create(startAction);
			maxAction = currentAction;
		}
		actions[currentAction].mayCoalesce = false;
	}
	undoSequenceDepth++;
}

void UndoHistory::EndUndoAction() {
	PLATFORM_ASSERT(undoSequenceDepth > 0);
	EnsureUndoRoom();
	undoSequenceDepth--;
	if (0 == undoSequenceDepth) {
		if (actions[currentAction].at != startAction) {
			currentAction++;
			actions[currentAction].Create(startAction);
			maxAction = currentAction;
		}
		actions[currentAction].mayCoalesce = false;
	}
}

void UndoHistory::DropUndoSequence() {
	undoSequenceDepth = 0;
}

void UndoHistory::DeleteUndoHistory() {
	for (int i = 1; i < maxAction; i++)
		actions[i].Clear();
	maxAction = 0;
	currentAction = 0;
	actions[currentAction].Create(startAction);
	savePoint = 0;
	tentativePoint = -1;
}

void UndoHistory::SetSavePoint() noexcept {
	savePoint = currentAction;
}

bool UndoHistory::IsSavePoint() const noexcept {
	return savePoint == currentAction;
}

void UndoHistory::TentativeStart() {
	tentativePoint = currentAction;
}

void UndoHistory::TentativeCommit() {
	tentativePoint = -1;
	// Truncate undo history
	maxAction = currentAction;
}

bool UndoHistory::TentativeActive() const noexcept {
	return tentativePoint >= 0; 
}

int UndoHistory::TentativeSteps() noexcept {
	// Drop any trailing startAction
	if (actions[currentAction].at == startAction && currentAction > 0)
		currentAction--;
	if (tentativePoint >= 0)
		return currentAction - tentativePoint;
	else
		return -1;
}

bool UndoHistory::CanUndo() const noexcept {
	return (currentAction > 0) && (maxAction > 0);
}

int UndoHistory::StartUndo() {
	// Drop any trailing startAction
	if (actions[currentAction].at == startAction && currentAction > 0)
		currentAction--;

	// Count the steps in this action
	int act = currentAction;
	while (actions[act].at != startAction && act > 0) {
		act--;
	}
	return currentAction - act;
}

const Action &UndoHistory::GetUndoStep() const {
	return actions[currentAction];
}

void UndoHistory::CompletedUndoStep() {
	currentAction--;
}

bool UndoHistory::CanRedo() const noexcept {
	return maxAction > currentAction;
}

int UndoHistory::StartRedo() {
	// Drop any leading startAction
	if (currentAction < maxAction && actions[currentAction].at == startAction)
		currentAction++;

	// Count the steps in this action
	int act = currentAction;
	while (act < maxAction && actions[act].at != startAction) {
		act++;
	}
	return act - currentAction;
}

const Action &UndoHistory::GetRedoStep() const {
	return actions[currentAction];
}

void UndoHistory::CompletedRedoStep() {
	currentAction++;
}

=======
>>>>>>> 9aa1d8a6
CellBuffer::CellBuffer(bool hasStyles_, bool largeDocument_) :
	hasStyles(hasStyles_), largeDocument(largeDocument_) {
	readOnly = false;
	utf8Substance = false;
	utf8LineEnds = LineEndType::Default;
	collectingUndo = true;
	uh = std::make_unique<UndoHistory>();
	if (largeDocument)
		plv = Sci::make_unique<LineVector<Sci::Position>>();
	else
		plv = Sci::make_unique<LineVector<int>>();
}

CellBuffer::~CellBuffer() noexcept = default;

char CellBuffer::CharAt(Sci::Position position) const noexcept {
	return substance.ValueAt(position);
}

unsigned char CellBuffer::UCharAt(Sci::Position position) const noexcept {
	return substance.ValueAt(position);
}

void CellBuffer::GetCharRange(char *buffer, Sci::Position position, Sci::Position lengthRetrieve) const {
	if (lengthRetrieve <= 0)
		return;
	if (position < 0)
		return;
	if ((position + lengthRetrieve) > substance.Length()) {
		Platform::DebugPrintf("Bad GetCharRange %.0f for %.0f of %.0f\n",
				      static_cast<double>(position),
				      static_cast<double>(lengthRetrieve),
				      static_cast<double>(substance.Length()));
		return;
	}
	substance.GetRange(buffer, position, lengthRetrieve);
}

char CellBuffer::StyleAt(Sci::Position position) const noexcept {
	return hasStyles ? style.ValueAt(position) : '\0';
}

void CellBuffer::GetStyleRange(unsigned char *buffer, Sci::Position position, Sci::Position lengthRetrieve) const {
	if (lengthRetrieve < 0)
		return;
	if (position < 0)
		return;
	if (!hasStyles) {
		std::fill(buffer, buffer + lengthRetrieve, static_cast<unsigned char>(0));
		return;
	}
	if ((position + lengthRetrieve) > style.Length()) {
		Platform::DebugPrintf("Bad GetStyleRange %.0f for %.0f of %.0f\n",
				      static_cast<double>(position),
				      static_cast<double>(lengthRetrieve),
				      static_cast<double>(style.Length()));
		return;
	}
	style.GetRange(reinterpret_cast<char *>(buffer), position, lengthRetrieve);
}

const char *CellBuffer::BufferPointer() {
	return substance.BufferPointer();
}

const char *CellBuffer::RangePointer(Sci::Position position, Sci::Position rangeLength) noexcept {
	return substance.RangePointer(position, rangeLength);
}

Sci::Position CellBuffer::GapPosition() const noexcept {
	return substance.GapPosition();
}

SplitView CellBuffer::AllView() const noexcept {
	const size_t length = substance.Length();
	size_t length1 = substance.GapPosition();
	if (length1 == 0) {
		// Assign segment2 to segment1 / length1 to avoid useless test against 0 length1
		length1 = length;
	}
	return SplitView {
		substance.ElementPointer(0),
		length1,
		substance.ElementPointer(length1) - length1,
		length
	};
}

// The char* returned is to an allocation owned by the undo history
const char *CellBuffer::InsertString(Sci::Position position, const char *s, Sci::Position insertLength, bool &startSequence) {
	// InsertString and DeleteChars are the bottleneck though which all changes occur
	const char *data = s;
	if (!readOnly) {
		if (collectingUndo) {
			// Save into the undo/redo stack, but only the characters - not the formatting
			// This takes up about half load time
			data = uh->AppendAction(ActionType::insert, position, s, insertLength, startSequence);
		}

		BasicInsertString(position, s, insertLength);
		if (changeHistory) {
			changeHistory->Insert(position, insertLength, collectingUndo, uh->BeforeReachableSavePoint());
		}
	}
	return data;
}

bool CellBuffer::SetStyleAt(Sci::Position position, char styleValue) noexcept {
	if (!hasStyles) {
		return false;
	}
	const char curVal = style.ValueAt(position);
	if (curVal != styleValue) {
		style.SetValueAt(position, styleValue);
		return true;
	} else {
		return false;
	}
}

bool CellBuffer::SetStyleFor(Sci::Position position, Sci::Position lengthStyle, char styleValue) noexcept {
	if (!hasStyles) {
		return false;
	}
	bool changed = false;
	PLATFORM_ASSERT(lengthStyle == 0 ||
		(lengthStyle > 0 && lengthStyle + position <= style.Length()));
	while (lengthStyle--) {
		const char curVal = style.ValueAt(position);
		if (curVal != styleValue) {
			style.SetValueAt(position, styleValue);
			changed = true;
		}
		position++;
	}
	return changed;
}

// The char* returned is to an allocation owned by the undo history
const char *CellBuffer::DeleteChars(Sci::Position position, Sci::Position deleteLength, bool &startSequence) {
	// InsertString and DeleteChars are the bottleneck though which all changes occur
	PLATFORM_ASSERT(deleteLength > 0);
	const char *data = nullptr;
	if (!readOnly) {
		if (collectingUndo) {
			// Save into the undo/redo stack, but only the characters - not the formatting
			// The gap would be moved to position anyway for the deletion so this doesn't cost extra
			data = substance.RangePointer(position, deleteLength);
			data = uh->AppendAction(ActionType::remove, position, data, deleteLength, startSequence);
		}

		if (changeHistory) {
			changeHistory->DeleteRangeSavingHistory(position, deleteLength,
				uh->BeforeReachableSavePoint(), uh->AfterOrAtDetachPoint());
		}

		BasicDeleteChars(position, deleteLength);
	}
	return data;
}

Sci::Position CellBuffer::Length() const noexcept {
	return substance.Length();
}

void CellBuffer::Allocate(Sci::Position newSize) {
	if (!largeDocument && (newSize > INT32_MAX)) {
		throw std::runtime_error("CellBuffer::Allocate: size of standard document limited to 2G.");
	}
	substance.ReAllocate(newSize);
	if (hasStyles) {
		style.ReAllocate(newSize);
	}
}

void CellBuffer::SetUTF8Substance(bool utf8Substance_) noexcept {
	utf8Substance = utf8Substance_;
}

void CellBuffer::SetLineEndTypes(LineEndType utf8LineEnds_) {
	if (utf8LineEnds != utf8LineEnds_) {
		const LineCharacterIndexType indexes = plv->LineCharacterIndex();
		utf8LineEnds = utf8LineEnds_;
		ResetLineEnds();
		AllocateLineCharacterIndex(indexes);
	}
}

bool CellBuffer::ContainsLineEnd(const char *s, Sci::Position length) const noexcept {
	unsigned char chBeforePrev = 0;
	unsigned char chPrev = 0;
	for (Sci::Position i = 0; i < length; i++) {
		const unsigned char ch = s[i];
		if ((ch == '\r') || (ch == '\n')) {
			return true;
		} else if (utf8LineEnds == LineEndType::Unicode) {
			if (UTF8IsMultibyteLineEnd(chBeforePrev, chPrev, ch)) {
				return true;
			}
		}
		chBeforePrev = chPrev;
		chPrev = ch;
	}
	return false;
}

void CellBuffer::SetPerLine(PerLine *pl) noexcept {
	plv->SetPerLine(pl);
}

LineCharacterIndexType CellBuffer::LineCharacterIndex() const noexcept {
	return plv->LineCharacterIndex();
}

void CellBuffer::AllocateLineCharacterIndex(LineCharacterIndexType lineCharacterIndex) {
	if (utf8Substance) {
		if (plv->AllocateLineCharacterIndex(lineCharacterIndex, Lines())) {
			// Changed so recalculate whole file
			RecalculateIndexLineStarts(0, Lines() - 1);
		}
	}
}

void CellBuffer::ReleaseLineCharacterIndex(LineCharacterIndexType lineCharacterIndex) {
	plv->ReleaseLineCharacterIndex(lineCharacterIndex);
}

Sci::Line CellBuffer::Lines() const noexcept {
	return plv->Lines();
}

void CellBuffer::AllocateLines(Sci::Line lines) {
	plv->AllocateLines(lines);
}

Sci::Position CellBuffer::LineStart(Sci::Line line) const noexcept {
	if (line < 0)
		return 0;
	else if (line >= Lines())
		return Length();
	else
		return plv->LineStart(line);
}

Sci::Position CellBuffer::LineEnd(Sci::Line line) const noexcept {
	if (line >= Lines() - 1) {
		return LineStart(line + 1);
	} else {
		Sci::Position position = LineStart(line + 1);
		if (LineEndType::Unicode == GetLineEndTypes()) {
			const unsigned char bytes[] = {
				UCharAt(position - 3),
				UCharAt(position - 2),
				UCharAt(position - 1),
			};
			if (UTF8IsSeparator(bytes)) {
				return position - UTF8SeparatorLength;
			}
			if (UTF8IsNEL(bytes + 1)) {
				return position - UTF8NELLength;
			}
		}
		position--; // Back over CR or LF
		// When line terminator is CR+LF, may need to go back one more
		if ((position > LineStart(line)) && (CharAt(position - 1) == '\r')) {
			position--;
		}
		return position;
	}
}

Sci::Line CellBuffer::LineFromPosition(Sci::Position pos) const noexcept {
	return plv->LineFromPosition(pos);
}

Sci::Position CellBuffer::IndexLineStart(Sci::Line line, LineCharacterIndexType lineCharacterIndex) const noexcept {
	return plv->IndexLineStart(line, lineCharacterIndex);
}

Sci::Line CellBuffer::LineFromPositionIndex(Sci::Position pos, LineCharacterIndexType lineCharacterIndex) const noexcept {
	return plv->LineFromPositionIndex(pos, lineCharacterIndex);
}

bool CellBuffer::IsReadOnly() const noexcept {
	return readOnly;
}

void CellBuffer::SetReadOnly(bool set) noexcept {
	readOnly = set;
}

bool CellBuffer::IsLarge() const noexcept {
	return largeDocument;
}

bool CellBuffer::HasStyles() const noexcept {
	return hasStyles;
}

void CellBuffer::SetSavePoint() {
	uh->SetSavePoint();
	if (changeHistory) {
		changeHistory->SetSavePoint();
	}
}

bool CellBuffer::IsSavePoint() const noexcept {
	return uh->IsSavePoint();
}

void CellBuffer::TentativeStart() noexcept {
	uh->TentativeStart();
}

void CellBuffer::TentativeCommit() noexcept {
	uh->TentativeCommit();
}

int CellBuffer::TentativeSteps() noexcept {
	return uh->TentativeSteps();
}

bool CellBuffer::TentativeActive() const noexcept {
	return uh->TentativeActive();
}

// Without undo

void CellBuffer::InsertLine(Sci::Line line, Sci::Position position, bool lineStart) {
	plv->InsertLine(line, position, lineStart);
}

void CellBuffer::RemoveLine(Sci::Line line) {
	plv->RemoveLine(line);
}

bool CellBuffer::UTF8LineEndOverlaps(Sci::Position position) const noexcept {
	const unsigned char bytes[] = {
		static_cast<unsigned char>(substance.ValueAt(position-2)),
		static_cast<unsigned char>(substance.ValueAt(position-1)),
		static_cast<unsigned char>(substance.ValueAt(position)),
		static_cast<unsigned char>(substance.ValueAt(position+1)),
	};
	return UTF8IsSeparator(bytes) || UTF8IsSeparator(bytes+1) || UTF8IsNEL(bytes+1);
}

bool CellBuffer::UTF8IsCharacterBoundary(Sci::Position position) const {
	assert(position >= 0 && position <= Length());
	if (position > 0) {
		std::string back;
		for (int i = 0; i < UTF8MaxBytes; i++) {
			const Sci::Position posBack = position - i;
			if (posBack < 0) {
				return false;
			}
			back.insert(0, 1, substance.ValueAt(posBack));
			if (!UTF8IsTrailByte(back.front())) {
				if (i > 0) {
					// Have reached a non-trail
					const int cla = UTF8Classify(back);
					if ((cla & UTF8MaskInvalid) || (cla != i)) {
						return false;
					}
				}
				break;
			}
		}
	}
	if (position < Length()) {
		const unsigned char fore = substance.ValueAt(position);
		if (UTF8IsTrailByte(fore)) {
			return false;
		}
	}
	return true;
}

void CellBuffer::ResetLineEnds() {
	// Reinitialize line data -- too much work to preserve
	const Sci::Line lines = plv->Lines();
	plv->Init();
	plv->AllocateLines(lines);

	constexpr Sci::Position position = 0;
	const Sci::Position length = Length();
	plv->InsertText(0, length);
	Sci::Line lineInsert = 1;
	constexpr bool atLineStart = true;
	unsigned char chBeforePrev = 0;
	unsigned char chPrev = 0;
	for (Sci::Position i = 0; i < length; i++) {
		const unsigned char ch = substance.ValueAt(position + i);
		if (ch == '\r') {
			InsertLine(lineInsert, (position + i) + 1, atLineStart);
			lineInsert++;
		} else if (ch == '\n') {
			if (chPrev == '\r') {
				// Patch up what was end of line
				plv->SetLineStart(lineInsert - 1, (position + i) + 1);
			} else {
				InsertLine(lineInsert, (position + i) + 1, atLineStart);
				lineInsert++;
			}
		} else if (utf8LineEnds == LineEndType::Unicode) {
			if (UTF8IsMultibyteLineEnd(chBeforePrev, chPrev, ch)) {
				InsertLine(lineInsert, (position + i) + 1, atLineStart);
				lineInsert++;
			}
		}
		chBeforePrev = chPrev;
		chPrev = ch;
	}
}

namespace {

CountWidths CountCharacterWidthsUTF8(const char *s, size_t len) noexcept {
	CountWidths cw;
	size_t remaining = len;
	while (remaining > 0) {
		const int utf8Status = UTF8Classify(reinterpret_cast<const unsigned char*>(s), len);
		const int lenChar = utf8Status & UTF8MaskWidth;
		cw.CountChar(lenChar);
		s += lenChar;
		remaining -= lenChar;
	}
	return cw;
}

}

bool CellBuffer::MaintainingLineCharacterIndex() const noexcept {
	return plv->LineCharacterIndex() != LineCharacterIndexType::None;
}

void CellBuffer::RecalculateIndexLineStarts(Sci::Line lineFirst, Sci::Line lineLast) {
	std::string text;
	Sci::Position posLineEnd = LineStart(lineFirst);
	for (Sci::Line line = lineFirst; line <= lineLast; line++) {
		// Find line start and end, retrieve text of line, count characters and update line width
		const Sci::Position posLineStart = posLineEnd;
		posLineEnd = LineStart(line+1);
		const Sci::Position width = posLineEnd - posLineStart;
		text.resize(width);
		GetCharRange(const_cast<char*>(text.data()), posLineStart, width);
		const CountWidths cw = CountCharacterWidthsUTF8(text.data(), text.size());
		plv->SetLineCharactersWidth(line, cw);
	}
}

void CellBuffer::BasicInsertString(Sci::Position position, const char *s, Sci::Position insertLength) {
	if (insertLength == 0)
		return;
	PLATFORM_ASSERT(insertLength > 0);

	const unsigned char chAfter = substance.ValueAt(position);
	bool breakingUTF8LineEnd = false;
	if (utf8LineEnds == LineEndType::Unicode && UTF8IsTrailByte(chAfter)) {
		breakingUTF8LineEnd = UTF8LineEndOverlaps(position);
	}

	const Sci::Line linePosition = plv->LineFromPosition(position);
	Sci::Line lineInsert = linePosition + 1;

	// A simple insertion is one that inserts valid text on a single line at a character boundary
	bool simpleInsertion = false;

	const bool maintainingIndex = MaintainingLineCharacterIndex();

	// Check for breaking apart a UTF-8 sequence and inserting invalid UTF-8
	if (utf8Substance && maintainingIndex) {
		// Actually, don't need to check that whole insertion is valid just that there
		// are no potential fragments at ends.
		simpleInsertion = UTF8IsCharacterBoundary(position) &&
			UTF8IsValid(std::string(s, insertLength));
	}

	substance.InsertFromArray(position, s, 0, insertLength);
	if (hasStyles) {
		style.InsertValue(position, insertLength, 0);
	}

	const bool atLineStart = plv->LineStart(lineInsert-1) == position;
	// Point all the lines after the insertion point further along in the buffer
	plv->InsertText(lineInsert-1, insertLength);
	unsigned char chBeforePrev = substance.ValueAt(position - 2);
	unsigned char chPrev = substance.ValueAt(position - 1);
	if (chPrev == '\r' && chAfter == '\n') {
		// Splitting up a crlf pair at position
		InsertLine(lineInsert, position, false);
		lineInsert++;
	}
	if (breakingUTF8LineEnd) {
		RemoveLine(lineInsert);
	}

	constexpr size_t PositionBlockSize = 128;
	Sci::Position positions[PositionBlockSize]{};
	size_t nPositions = 0;
	const Sci::Line lineStart = lineInsert;

	// s may not NULL-terminated, ensure *ptr == '\n' or *next == '\n' is valid.
	const char *const end = s + insertLength - 1;
	const char *ptr = s;
	unsigned char ch = 0;

	if (chPrev == '\r' && *ptr == '\n') {
		++ptr;
		// Patch up what was end of line
		plv->SetLineStart(lineInsert - 1, (position + ptr - s));
		simpleInsertion = false;
	}

	if (ptr < end) {
		uint8_t eolTable[256]{};
		eolTable[static_cast<uint8_t>('\n')] = 1;
		eolTable[static_cast<uint8_t>('\r')] = 2;
		if (utf8LineEnds == LineEndType::Unicode) {
			// see UniConversion.h for LS, PS and NEL
			eolTable[0x85] = 4;
			eolTable[0xa8] = 3;
			eolTable[0xa9] = 3;
		}

		do {
			// skip to line end
			ch = *ptr++;
			uint8_t type;
			while ((type = eolTable[ch]) == 0 && ptr < end) {
				chBeforePrev = chPrev;
				chPrev = ch;
				ch = *ptr++;
			}
			switch (type) {
			case 2: // '\r'
				if (*ptr == '\n') {
					++ptr;
				}
			case 1: // '\n'
				positions[nPositions++] = position + ptr - s;
				if (nPositions == PositionBlockSize) {
					plv->InsertLines(lineInsert, positions, nPositions, atLineStart);
					lineInsert += nPositions;
					nPositions = 0;
				}
				break;
			case 3:
			case 4:
				// LS, PS and NEL
				if ((type == 3 && chPrev == 0x80 && chBeforePrev == 0xe2) || (type == 4 && chPrev == 0xc2)) {
					positions[nPositions++] = position + ptr - s;
					if (nPositions == PositionBlockSize) {
						plv->InsertLines(lineInsert, positions, nPositions, atLineStart);
						lineInsert += nPositions;
						nPositions = 0;
					}
				}
				break;
			}

			chBeforePrev = chPrev;
			chPrev = ch;
		} while (ptr < end);
	}

	if (nPositions != 0) {
		plv->InsertLines(lineInsert, positions, nPositions, atLineStart);
		lineInsert += nPositions;
	}

	ch = *end;
	if (ptr == end) {
		++ptr;
		if (ch == '\r' || ch == '\n') {
			InsertLine(lineInsert, (position + ptr - s), atLineStart);
			lineInsert++;
		} else if (utf8LineEnds == LineEndType::Unicode && !UTF8IsAscii(ch)) {
			if (UTF8IsMultibyteLineEnd(chBeforePrev, chPrev, ch)) {
				InsertLine(lineInsert, (position + ptr - s), atLineStart);
				lineInsert++;
			}
		}
	}

	// Joining two lines where last insertion is cr and following substance starts with lf
	if (chAfter == '\n') {
		if (ch == '\r') {
			// End of line already in buffer so drop the newly created one
			RemoveLine(lineInsert - 1);
			simpleInsertion = false;
		}
	} else if (utf8LineEnds == LineEndType::Unicode && !UTF8IsAscii(chAfter)) {
		chBeforePrev = chPrev;
		chPrev = ch;
		// May have end of UTF-8 line end in buffer and start in insertion
		for (int j = 0; j < UTF8SeparatorLength-1; j++) {
			const unsigned char chAt = substance.ValueAt(position + insertLength + j);
			const unsigned char back3[3] = {chBeforePrev, chPrev, chAt};
			if (UTF8IsSeparator(back3)) {
				InsertLine(lineInsert, (position + insertLength + j) + 1, atLineStart);
				lineInsert++;
			}
			if ((j == 0) && UTF8IsNEL(back3+1)) {
				InsertLine(lineInsert, (position + insertLength + j) + 1, atLineStart);
				lineInsert++;
			}
			chBeforePrev = chPrev;
			chPrev = chAt;
		}
	}
	if (maintainingIndex) {
		if (simpleInsertion && (lineInsert == lineStart)) {
			const CountWidths cw = CountCharacterWidthsUTF8(s, insertLength);
			plv->InsertCharacters(linePosition, cw);
		} else {
			RecalculateIndexLineStarts(linePosition, lineInsert - 1);
		}
	}
}

void CellBuffer::BasicDeleteChars(Sci::Position position, Sci::Position deleteLength) {
	if (deleteLength == 0)
		return;

	Sci::Line lineRecalculateStart = Sci::invalidPosition;

	if ((position == 0) && (deleteLength == substance.Length())) {
		// If whole buffer is being deleted, faster to reinitialise lines data
		// than to delete each line.
		plv->Init();
	} else {
		// Have to fix up line positions before doing deletion as looking at text in buffer
		// to work out which lines have been removed

		const Sci::Line linePosition = plv->LineFromPosition(position);
		Sci::Line lineRemove = linePosition + 1;

		plv->InsertText(lineRemove-1, - (deleteLength));
		const unsigned char chPrev = substance.ValueAt(position - 1);
		const unsigned char chBefore = chPrev;
		unsigned char chNext = substance.ValueAt(position);

		// Check for breaking apart a UTF-8 sequence
		// Needs further checks that text is UTF-8 or that some other break apart is occurring
		if (utf8Substance && MaintainingLineCharacterIndex()) {
			const Sci::Position posEnd = position + deleteLength;
			const Sci::Line lineEndRemove = plv->LineFromPosition(posEnd);
			const bool simpleDeletion =
				(linePosition == lineEndRemove) &&
				UTF8IsCharacterBoundary(position) && UTF8IsCharacterBoundary(posEnd);
			if (simpleDeletion) {
				const std::string text(deleteLength, '\0');
				GetCharRange(const_cast<char*>(text.data()), position, deleteLength);
				if (UTF8IsValid(text)) {
					// Everything is good
					const CountWidths cw = CountCharacterWidthsUTF8(text.data(), text.size());
					plv->InsertCharacters(linePosition, -cw);
				} else {
					lineRecalculateStart = linePosition;
				}
			} else {
				lineRecalculateStart = linePosition;
			}
		}

		bool ignoreNL = false;
		if (chPrev == '\r' && chNext == '\n') {
			// Move back one
			plv->SetLineStart(lineRemove, position);
			lineRemove++;
			ignoreNL = true; 	// First \n is not real deletion
		}
		if (utf8LineEnds == LineEndType::Unicode && UTF8IsTrailByte(chNext)) {
			if (UTF8LineEndOverlaps(position)) {
				RemoveLine(lineRemove);
			}
		}

		unsigned char ch = chNext;
		for (Sci::Position i = 0; i < deleteLength; i++) {
			chNext = substance.ValueAt(position + i + 1);
			if (ch == '\r') {
				if (chNext != '\n') {
					RemoveLine(lineRemove);
				}
			} else if (ch == '\n') {
				if (ignoreNL) {
					ignoreNL = false; 	// Further \n are real deletions
				} else {
					RemoveLine(lineRemove);
				}
			} else if (utf8LineEnds == LineEndType::Unicode) {
				if (!UTF8IsAscii(ch)) {
					const unsigned char next3[3] = {ch, chNext,
						static_cast<unsigned char>(substance.ValueAt(position + i + 2))};
					if (UTF8IsSeparator(next3) || UTF8IsNEL(next3)) {
						RemoveLine(lineRemove);
					}
				}
			}

			ch = chNext;
		}
		// May have to fix up end if last deletion causes cr to be next to lf
		// or removes one of a crlf pair
		const char chAfter = substance.ValueAt(position + deleteLength);
		if (chBefore == '\r' && chAfter == '\n') {
			// Using lineRemove-1 as cr ended line before start of deletion
			RemoveLine(lineRemove - 1);
			plv->SetLineStart(lineRemove - 1, position + 1);
		}
	}
	substance.DeleteRange(position, deleteLength);
	if (lineRecalculateStart >= 0) {
		RecalculateIndexLineStarts(lineRecalculateStart, lineRecalculateStart);
	}
	if (hasStyles) {
		style.DeleteRange(position, deleteLength);
	}
}

bool CellBuffer::SetUndoCollection(bool collectUndo) noexcept {
	collectingUndo = collectUndo;
	uh->DropUndoSequence();
	return collectingUndo;
}

bool CellBuffer::IsCollectingUndo() const noexcept {
	return collectingUndo;
}

void CellBuffer::BeginUndoAction(bool mayCoalesce) noexcept {
	uh->BeginUndoAction(mayCoalesce);
}

void CellBuffer::EndUndoAction() noexcept {
	uh->EndUndoAction();
}

int CellBuffer::UndoSequenceDepth() const noexcept {
	return uh->UndoSequenceDepth();
}

void CellBuffer::AddUndoAction(Sci::Position token, bool mayCoalesce) {
	bool startSequence = false;
	uh->AppendAction(ActionType::container, token, nullptr, 0, startSequence, mayCoalesce);
}

void CellBuffer::DeleteUndoHistory() noexcept {
	uh->DeleteUndoHistory();
}

bool CellBuffer::CanUndo() const noexcept {
	return uh->CanUndo();
}

int CellBuffer::StartUndo() noexcept {
	return uh->StartUndo();
}

Action CellBuffer::GetUndoStep() const noexcept {
	return uh->GetUndoStep();
}

void CellBuffer::PerformUndoStep() {
	const Action previousStep = uh->GetUndoStep();
	// PreviousBeforeSavePoint and AfterDetachPoint are called since acting on the previous action,
	// that is currentAction-1
	if (changeHistory && uh->PreviousBeforeSavePoint()) {
		changeHistory->StartReversion();
	}
	if (previousStep.at == ActionType::insert) {
		if (substance.Length() < previousStep.lenData) {
			throw std::runtime_error(
				"CellBuffer::PerformUndoStep: deletion must be less than document length.");
		}
		if (changeHistory) {
			changeHistory->DeleteRange(previousStep.position, previousStep.lenData,
				uh->PreviousBeforeSavePoint() && !uh->AfterDetachPoint());
		}
		BasicDeleteChars(previousStep.position, previousStep.lenData);
	} else if (previousStep.at == ActionType::remove) {
		BasicInsertString(previousStep.position, previousStep.data, previousStep.lenData);
		if (changeHistory) {
			changeHistory->UndoDeleteStep(previousStep.position, previousStep.lenData, uh->AfterDetachPoint());
		}
	}
	uh->CompletedUndoStep();
}

bool CellBuffer::CanRedo() const noexcept {
	return uh->CanRedo();
}

int CellBuffer::StartRedo() noexcept {
	return uh->StartRedo();
}

Action CellBuffer::GetRedoStep() const noexcept {
	return uh->GetRedoStep();
}

void CellBuffer::PerformRedoStep() {
	const Action actionStep = uh->GetRedoStep();
	if (actionStep.at == ActionType::insert) {
		BasicInsertString(actionStep.position, actionStep.data, actionStep.lenData);
		if (changeHistory) {
			changeHistory->Insert(actionStep.position, actionStep.lenData, collectingUndo,
				uh->BeforeSavePoint() && !uh->AfterOrAtDetachPoint());
		}
	} else if (actionStep.at == ActionType::remove) {
		if (changeHistory) {
			changeHistory->DeleteRangeSavingHistory(actionStep.position, actionStep.lenData,
				uh->BeforeReachableSavePoint(), uh->AfterOrAtDetachPoint());
		}
		BasicDeleteChars(actionStep.position, actionStep.lenData);
	}
	if (changeHistory && uh->AfterSavePoint()) {
		changeHistory->EndReversion();
	}
	uh->CompletedRedoStep();
}

int CellBuffer::UndoActions() const noexcept {
	return uh->Actions();
}

void CellBuffer::SetUndoSavePoint(int action) noexcept {
	uh->SetSavePoint(action);
}

int CellBuffer::UndoSavePoint() const noexcept {
	return uh->SavePoint();
}

void CellBuffer::SetUndoDetach(int action) noexcept {
	uh->SetDetachPoint(action);
}

int CellBuffer::UndoDetach() const noexcept {
	return uh->DetachPoint();
}

void CellBuffer::SetUndoTentative(int action) noexcept {
	uh->SetTentative(action);
}

int CellBuffer::UndoTentative() const noexcept {
	return uh->TentativePoint();
}

namespace {

void RestoreChangeHistory(const UndoHistory *uh, ChangeHistory *changeHistory) {
	// Replay all undo actions into changeHistory
	const int savePoint = uh->SavePoint();
	const int detachPoint = uh->DetachPoint();
	const int currentPoint = uh->Current();
	for (int act = 0; act < uh->Actions(); act++) {
		const ActionType type = static_cast<ActionType>(uh->Type(act) & ~coalesceFlag);
		const Sci::Position position = uh->Position(act);
		const Sci::Position length = uh->Length(act);
		const bool beforeSave = act < savePoint || ((detachPoint >= 0) && (detachPoint > act));
		const bool afterDetach = (detachPoint >= 0) && (detachPoint < act);
		switch (type) {
		case ActionType::insert:
			changeHistory->Insert(position, length, true, beforeSave);
			break;
		case ActionType::remove:
			changeHistory->DeleteRangeSavingHistory(position, length, beforeSave, afterDetach);
			break;
		default:
			// Only insertions and deletions go into change history
			break;
		}
		changeHistory->Check();
	}
	// Undo back to currentPoint, updating change history
	for (int act = uh->Actions() - 1; act >= currentPoint; act--) {
		const ActionType type = static_cast<ActionType>(uh->Type(act) & ~coalesceFlag);
		const Sci::Position position = uh->Position(act);
		const Sci::Position length = uh->Length(act);
		const bool beforeSave = act < savePoint;
		const bool afterDetach = (detachPoint >= 0) && (detachPoint < act);
		if (beforeSave) {
			changeHistory->StartReversion();
		}
		switch (type) {
		case ActionType::insert:
			changeHistory->DeleteRange(position, length, beforeSave && !afterDetach);
			break;
		case ActionType::remove:
			changeHistory->UndoDeleteStep(position, length, afterDetach);
			break;
		default:
			// Only insertions and deletions go into change history
			break;
		}
		changeHistory->Check();
	}
}

}

void CellBuffer::SetUndoCurrent(int action) {
	uh->SetCurrent(action, Length());
	if (changeHistory) {
		if ((uh->DetachPoint() >= 0) && (uh->SavePoint() >= 0)) {
			// Can't have a valid save point and a valid detach point at same time
			uh->DeleteUndoHistory();
			changeHistory.reset();
			throw std::runtime_error("UndoHistory::SetCurrent: invalid undo history.");
		}
		const intptr_t sizeChange = uh->Delta(action);
		const intptr_t lengthOriginal = Length() - sizeChange;
		// Recreate empty change history
		changeHistory = std::make_unique<ChangeHistory>(lengthOriginal);
		RestoreChangeHistory(uh.get(), changeHistory.get());
		if (Length() != changeHistory->Length()) {
			uh->DeleteUndoHistory();
			changeHistory.reset();
			throw std::runtime_error("UndoHistory::SetCurrent: invalid undo history.");
		}
	}
}

int CellBuffer::UndoCurrent() const noexcept {
	return uh->Current();
}

int CellBuffer::UndoActionType(int action) const noexcept {
	return uh->Type(action);
}

Sci::Position CellBuffer::UndoActionPosition(int action) const noexcept {
	return uh->Position(action);
}

std::string_view CellBuffer::UndoActionText(int action) const noexcept {
	return uh->Text(action);
}

void CellBuffer::PushUndoActionType(int type, Sci::Position position) {
	uh->PushUndoActionType(type, position);
}

void CellBuffer::ChangeLastUndoActionText(size_t length, const char *text) {
	uh->ChangeLastUndoActionText(length, text);
}

void CellBuffer::ChangeHistorySet(bool set) {
	if (set) {
		if (!changeHistory && !uh->CanUndo()) {
			changeHistory = std::make_unique<ChangeHistory>(Length());
		}
	} else {
		changeHistory.reset();
	}
}

int CellBuffer::EditionAt(Sci::Position pos) const noexcept {
	if (changeHistory) {
		return changeHistory->EditionAt(pos);
	}
	return 0;
}

Sci::Position CellBuffer::EditionEndRun(Sci::Position pos) const noexcept {
	if (changeHistory) {
		return changeHistory->EditionEndRun(pos);
	}
	return Length();
}

unsigned int CellBuffer::EditionDeletesAt(Sci::Position pos) const noexcept {
	if (changeHistory) {
		return changeHistory->EditionDeletesAt(pos);
	}
	return 0;
}

Sci::Position CellBuffer::EditionNextDelete(Sci::Position pos) const noexcept {
	if (changeHistory) {
		return changeHistory->EditionNextDelete(pos);
	}
	return Length() + 1;
}<|MERGE_RESOLUTION|>--- conflicted
+++ resolved
@@ -15,6 +15,7 @@
 
 #include <stdexcept>
 #include <string>
+#include <string_view>
 #include <vector>
 #include <optional>
 #include <algorithm>
@@ -34,15 +35,11 @@
 #include "UndoHistory.h"
 #include "UniConversion.h"
 
-<<<<<<< HEAD
 #if defined(__GNUC__) && (__GNUC__ >= 7)
 #pragma GCC diagnostic ignored "-Wimplicit-fallthrough="
 #endif
 
-namespace Scintilla {
-=======
 namespace Scintilla::Internal {
->>>>>>> 9aa1d8a6
 
 struct CountWidths {
 	// Measures the number of characters in a string divided into those
@@ -220,15 +217,9 @@
 		}
 	}
 	void InsertLines(Sci::Line line, const Sci::Position *positions, size_t lines, bool lineStart) override {
-<<<<<<< HEAD
-		const POS lineAsPos = static_cast<POS>(line);
+		const POS lineAsPos = pos_cast(line);
 		if (sizeof(Sci::Position) == sizeof(POS)) {
-			starts.InsertPartitions(lineAsPos, reinterpret_cast<const POS*>(positions), lines);
-=======
-		const POS lineAsPos = pos_cast(line);
-		if constexpr (sizeof(Sci::Position) == sizeof(POS)) {
 			starts.InsertPartitions(lineAsPos, positions, lines);
->>>>>>> 9aa1d8a6
 		} else {
 			starts.InsertPartitionsWithCast(lineAsPos, positions, lines);
 		}
@@ -343,273 +334,6 @@
 	}
 };
 
-<<<<<<< HEAD
-Action::Action() noexcept {
-	at = startAction;
-	position = 0;
-	lenData = 0;
-	mayCoalesce = false;
-}
-
-Action::~Action() {
-}
-
-void Action::Create(actionType at_, Sci::Position position_, const char *data_, Sci::Position lenData_, bool mayCoalesce_) {
-	data = nullptr;
-	position = position_;
-	at = at_;
-	if (lenData_) {
-		data = Sci::make_unique<char[]>(lenData_);
-		memcpy(&data[0], data_, lenData_);
-	}
-	lenData = lenData_;
-	mayCoalesce = mayCoalesce_;
-}
-
-void Action::Clear() noexcept {
-	data = nullptr;
-	lenData = 0;
-}
-
-// The undo history stores a sequence of user operations that represent the user's view of the
-// commands executed on the text.
-// Each user operation contains a sequence of text insertion and text deletion actions.
-// All the user operations are stored in a list of individual actions with 'start' actions used
-// as delimiters between user operations.
-// Initially there is one start action in the history.
-// As each action is performed, it is recorded in the history. The action may either become
-// part of the current user operation or may start a new user operation. If it is to be part of the
-// current operation, then it overwrites the current last action. If it is to be part of a new
-// operation, it is appended after the current last action.
-// After writing the new action, a new start action is appended at the end of the history.
-// The decision of whether to start a new user operation is based upon two factors. If a
-// compound operation has been explicitly started by calling BeginUndoAction and no matching
-// EndUndoAction (these calls nest) has been called, then the action is coalesced into the current
-// operation. If there is no outstanding BeginUndoAction call then a new operation is started
-// unless it looks as if the new action is caused by the user typing or deleting a stream of text.
-// Sequences that look like typing or deletion are coalesced into a single user operation.
-
-UndoHistory::UndoHistory() {
-
-	actions.resize(3);
-	maxAction = 0;
-	currentAction = 0;
-	undoSequenceDepth = 0;
-	savePoint = 0;
-	tentativePoint = -1;
-
-	actions[currentAction].Create(startAction);
-}
-
-UndoHistory::~UndoHistory() {
-}
-
-void UndoHistory::EnsureUndoRoom() {
-	// Have to test that there is room for 2 more actions in the array
-	// as two actions may be created by the calling function
-	if (static_cast<size_t>(currentAction) >= (actions.size() - 2)) {
-		// Run out of undo nodes so extend the array
-		actions.resize(actions.size() * 2);
-	}
-}
-
-const char *UndoHistory::AppendAction(actionType at, Sci::Position position, const char *data, Sci::Position lengthData,
-	bool &startSequence, bool mayCoalesce) {
-	EnsureUndoRoom();
-	//Platform::DebugPrintf("%% %d action %d %d %d\n", at, position, lengthData, currentAction);
-	//Platform::DebugPrintf("^ %d action %d %d\n", actions[currentAction - 1].at,
-	//	actions[currentAction - 1].position, actions[currentAction - 1].lenData);
-	if (currentAction < savePoint) {
-		savePoint = -1;
-	}
-	int oldCurrentAction = currentAction;
-	if (currentAction >= 1) {
-		if (0 == undoSequenceDepth) {
-			// Top level actions may not always be coalesced
-			int targetAct = -1;
-			const Action *actPrevious = &(actions[currentAction + targetAct]);
-			// Container actions may forward the coalesce state of Scintilla Actions.
-			while ((actPrevious->at == containerAction) && actPrevious->mayCoalesce) {
-				targetAct--;
-				actPrevious = &(actions[currentAction + targetAct]);
-			}
-			// See if current action can be coalesced into previous action
-			// Will work if both are inserts or deletes and position is same
-			if ((currentAction == savePoint) || (currentAction == tentativePoint)) {
-				currentAction++;
-			} else if (!actions[currentAction].mayCoalesce) {
-				// Not allowed to coalesce if this set
-				currentAction++;
-			} else if (!mayCoalesce || !actPrevious->mayCoalesce) {
-				currentAction++;
-			} else if (at == containerAction || actions[currentAction].at == containerAction) {
-				;	// A coalescible containerAction
-			} else if ((at != actPrevious->at) && (actPrevious->at != startAction)) {
-				currentAction++;
-			} else if ((at == insertAction) &&
-			           (position != (actPrevious->position + actPrevious->lenData))) {
-				// Insertions must be immediately after to coalesce
-				currentAction++;
-			} else if (at == removeAction) {
-				if ((lengthData == 1) || (lengthData == 2)) {
-					if ((position + lengthData) == actPrevious->position) {
-						; // Backspace -> OK
-					} else if (position == actPrevious->position) {
-						; // Delete -> OK
-					} else {
-						// Removals must be at same position to coalesce
-						currentAction++;
-					}
-				} else {
-					// Removals must be of one character to coalesce
-					currentAction++;
-				}
-			} else {
-				// Action coalesced.
-			}
-
-		} else {
-			// Actions not at top level are always coalesced unless this is after return to top level
-			if (!actions[currentAction].mayCoalesce)
-				currentAction++;
-		}
-	} else {
-		currentAction++;
-	}
-	startSequence = oldCurrentAction != currentAction;
-	const int actionWithData = currentAction;
-	actions[currentAction].Create(at, position, data, lengthData, mayCoalesce);
-	currentAction++;
-	actions[currentAction].Create(startAction);
-	maxAction = currentAction;
-	return actions[actionWithData].data.get();
-}
-
-void UndoHistory::BeginUndoAction() {
-	EnsureUndoRoom();
-	if (undoSequenceDepth == 0) {
-		if (actions[currentAction].at != startAction) {
-			currentAction++;
-			actions[currentAction].Create(startAction);
-			maxAction = currentAction;
-		}
-		actions[currentAction].mayCoalesce = false;
-	}
-	undoSequenceDepth++;
-}
-
-void UndoHistory::EndUndoAction() {
-	PLATFORM_ASSERT(undoSequenceDepth > 0);
-	EnsureUndoRoom();
-	undoSequenceDepth--;
-	if (0 == undoSequenceDepth) {
-		if (actions[currentAction].at != startAction) {
-			currentAction++;
-			actions[currentAction].Create(startAction);
-			maxAction = currentAction;
-		}
-		actions[currentAction].mayCoalesce = false;
-	}
-}
-
-void UndoHistory::DropUndoSequence() {
-	undoSequenceDepth = 0;
-}
-
-void UndoHistory::DeleteUndoHistory() {
-	for (int i = 1; i < maxAction; i++)
-		actions[i].Clear();
-	maxAction = 0;
-	currentAction = 0;
-	actions[currentAction].Create(startAction);
-	savePoint = 0;
-	tentativePoint = -1;
-}
-
-void UndoHistory::SetSavePoint() noexcept {
-	savePoint = currentAction;
-}
-
-bool UndoHistory::IsSavePoint() const noexcept {
-	return savePoint == currentAction;
-}
-
-void UndoHistory::TentativeStart() {
-	tentativePoint = currentAction;
-}
-
-void UndoHistory::TentativeCommit() {
-	tentativePoint = -1;
-	// Truncate undo history
-	maxAction = currentAction;
-}
-
-bool UndoHistory::TentativeActive() const noexcept {
-	return tentativePoint >= 0; 
-}
-
-int UndoHistory::TentativeSteps() noexcept {
-	// Drop any trailing startAction
-	if (actions[currentAction].at == startAction && currentAction > 0)
-		currentAction--;
-	if (tentativePoint >= 0)
-		return currentAction - tentativePoint;
-	else
-		return -1;
-}
-
-bool UndoHistory::CanUndo() const noexcept {
-	return (currentAction > 0) && (maxAction > 0);
-}
-
-int UndoHistory::StartUndo() {
-	// Drop any trailing startAction
-	if (actions[currentAction].at == startAction && currentAction > 0)
-		currentAction--;
-
-	// Count the steps in this action
-	int act = currentAction;
-	while (actions[act].at != startAction && act > 0) {
-		act--;
-	}
-	return currentAction - act;
-}
-
-const Action &UndoHistory::GetUndoStep() const {
-	return actions[currentAction];
-}
-
-void UndoHistory::CompletedUndoStep() {
-	currentAction--;
-}
-
-bool UndoHistory::CanRedo() const noexcept {
-	return maxAction > currentAction;
-}
-
-int UndoHistory::StartRedo() {
-	// Drop any leading startAction
-	if (currentAction < maxAction && actions[currentAction].at == startAction)
-		currentAction++;
-
-	// Count the steps in this action
-	int act = currentAction;
-	while (act < maxAction && actions[act].at != startAction) {
-		act++;
-	}
-	return act - currentAction;
-}
-
-const Action &UndoHistory::GetRedoStep() const {
-	return actions[currentAction];
-}
-
-void UndoHistory::CompletedRedoStep() {
-	currentAction++;
-}
-
-=======
->>>>>>> 9aa1d8a6
 CellBuffer::CellBuffer(bool hasStyles_, bool largeDocument_) :
 	hasStyles(hasStyles_), largeDocument(largeDocument_) {
 	readOnly = false;
