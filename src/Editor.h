// Scintilla source code edit control
/** @file Editor.h
 ** Defines the main editor class.
 **/
// Copyright 1998-2011 by Neil Hodgson <neilh@scintilla.org>
// The License.txt file describes the conditions under which this software may be distributed.

#ifndef EDITOR_H
#define EDITOR_H

namespace Scintilla::Internal {

/**
 */
class Timer {
public:
	bool ticking;
	int ticksToWait;
	enum {tickSize = 100};
	TickerID tickerID;

	Timer() noexcept;
};

/**
 */
class Idler {
public:
	bool state;
	IdlerID idlerID;

	Idler() noexcept;
};

/**
 * When platform has a way to generate an event before painting,
 * accumulate needed styling range and other work items in
 * WorkNeeded to avoid unnecessary work inside paint handler
 */

enum class WorkItems {
	none = 0,
	style = 1,
	updateUI = 2
};

class WorkNeeded {
public:
	enum WorkItems items;
	Sci::Position upTo;

	WorkNeeded() noexcept : items(WorkItems::none), upTo(0) {}
	void Reset() noexcept {
		items = WorkItems::none;
		upTo = 0;
	}
	void Need(WorkItems items_, Sci::Position pos) noexcept {
		if (Scintilla::FlagSet(items_, WorkItems::style) && (upTo < pos))
			upTo = pos;
		items = static_cast<WorkItems>(static_cast<int>(items) | static_cast<int>(items_));
	}
};

/**
 * Hold a piece of text selected for copying or dragging, along with encoding and selection format information.
 */
class SelectionText {
	std::string s;
public:
	bool rectangular;
	bool lineCopy;
	int codePage;
	Scintilla::CharacterSet characterSet;
	SelectionText() noexcept : rectangular(false), lineCopy(false), codePage(0), characterSet(Scintilla::CharacterSet::Ansi) {}
	void Clear() noexcept {
		s.clear();
		rectangular = false;
		lineCopy = false;
		codePage = 0;
		characterSet = Scintilla::CharacterSet::Ansi;
	}
	void Copy(const std::string &s_, int codePage_, Scintilla::CharacterSet characterSet_, bool rectangular_, bool lineCopy_) {
		s = s_;
		codePage = codePage_;
		characterSet = characterSet_;
		rectangular = rectangular_;
		lineCopy = lineCopy_;
		FixSelectionForClipboard();
	}
	void Copy(const SelectionText &other) {
		Copy(other.s, other.codePage, other.characterSet, other.rectangular, other.lineCopy);
	}
	const char *Data() const noexcept {
		return s.c_str();
	}
	size_t Length() const noexcept {
		return s.length();
	}
	size_t LengthWithTerminator() const noexcept {
		return s.length() + 1;
	}
	bool Empty() const noexcept {
		return s.empty();
	}
private:
	void FixSelectionForClipboard() {
		// To avoid truncating the contents of the clipboard when pasted where the
		// clipboard contains NUL characters, replace NUL characters by spaces.
		std::replace(s.begin(), s.end(), '\0', ' ');
	}
};

struct WrapPending {
	// The range of lines that need to be wrapped
	enum { lineLarge = 0x7ffffff };
	Sci::Line start;	// When there are wraps pending, will be in document range
	Sci::Line end;	// May be lineLarge to indicate all of document after start
	WrapPending() noexcept {
		start = lineLarge;
		end = lineLarge;
	}
	void Reset() noexcept {
		start = lineLarge;
		end = lineLarge;
	}
	void Wrapped(Sci::Line line) noexcept {
		if (start == line)
			start++;
	}
	bool NeedsWrap() const noexcept {
		return start < end;
	}
	bool AddRange(Sci::Line lineStart, Sci::Line lineEnd) noexcept {
		const bool neededWrap = NeedsWrap();
		bool changed = false;
		if (start > lineStart) {
			start = lineStart;
			changed = true;
		}
		if ((end < lineEnd) || !neededWrap) {
			end = lineEnd;
			changed = true;
		}
		return changed;
	}
};

struct CaretPolicySlop {
	Scintilla::CaretPolicy policy;	// Combination from CaretPolicy::Slop, CaretPolicy::Strict, CaretPolicy::Jumps, CaretPolicy::Even
	int slop;	// Pixels for X, lines for Y
	CaretPolicySlop(Scintilla::CaretPolicy policy_, intptr_t slop_) noexcept :
		policy(policy_), slop(static_cast<int>(slop_)) {}
	CaretPolicySlop(uintptr_t policy_=0, intptr_t slop_=0) noexcept :
		policy(static_cast<Scintilla::CaretPolicy>(policy_)), slop(static_cast<int>(slop_)) {}
};

struct CaretPolicies {
	CaretPolicySlop x;
	CaretPolicySlop y;
};

struct VisiblePolicySlop {
	Scintilla::VisiblePolicy policy;	// Combination from VisiblePolicy::Slop, VisiblePolicy::Strict
	int slop;	// Pixels for X, lines for Y
	VisiblePolicySlop(uintptr_t policy_ = 0, intptr_t slop_ = 0) noexcept :
		policy(static_cast<Scintilla::VisiblePolicy>(policy_)), slop(static_cast<int>(slop_)) {}
};

enum class XYScrollOptions {
	none = 0x0,
	useMargin = 0x1,
	vertical = 0x2,
	horizontal = 0x4,
	all = useMargin | vertical | horizontal
};

constexpr XYScrollOptions operator|(XYScrollOptions a, XYScrollOptions b) noexcept {
	return static_cast<XYScrollOptions>(static_cast<int>(a) | static_cast<int>(b));
}

/**
 */
class Editor : public EditModel, public DocWatcher {
protected:	// ScintillaBase subclass needs access to much of Editor

	/** On GTK+, Scintilla is a container widget holding two scroll bars
	 * whereas on Windows there is just one window with both scroll bars turned on. */
	Window wMain;	///< The Scintilla parent window
	Window wMargin;	///< May be separate when using a scroll view for wMain

	// Optimization that avoids superfluous invalidations
	bool redrawPendingText = false;
	bool redrawPendingMargin = false;

	/** Style resources may be expensive to allocate so are cached between uses.
	 * When a style attribute is changed, this cache is flushed. */
	bool stylesValid;
	ViewStyle vs;
	Scintilla::Technology technology;
	Point sizeRGBAImage;
	float scaleRGBAImage;

	MarginView marginView;
	EditView view;

	Scintilla::CursorShape cursorMode;

	bool mouseDownCaptures;
	bool mouseWheelCaptures;

	int xCaretMargin;	///< Ensure this many pixels visible on both sides of caret
	bool horizontalScrollBarVisible;
	int scrollWidth;
	bool verticalScrollBarVisible;
	bool endAtLastLine;
	Scintilla::CaretSticky caretSticky;
	Scintilla::MarginOption marginOptions;
	bool mouseSelectionRectangularSwitch;
	bool multipleSelection;
	bool additionalSelectionTyping;
	Scintilla::MultiPaste multiPasteMode;

	Scintilla::VirtualSpace virtualSpaceOptions;

	KeyMap kmap;

	Timer timer;
	Timer autoScrollTimer;
	enum { autoScrollDelay = 200 };

	Idler idler;

	Point lastClick;
	unsigned int lastClickTime;
	Point doubleClickCloseThreshold;
	int dwellDelay;
	int ticksToDwell;
	bool dwelling;
	enum class TextUnit { character, word, subLine, wholeLine } selectionUnit;
	Point ptMouseLast;
	enum class DragDrop { none, initial, dragging } inDragDrop;
	bool dropWentOutside;
	SelectionPosition posDrop;
	Sci::Position hotSpotClickPos;
	int lastXChosen;
	Sci::Position lineAnchorPos;
	Sci::Position originalAnchorPos;
	Sci::Position wordSelectAnchorStartPos;
	Sci::Position wordSelectAnchorEndPos;
	Sci::Position wordSelectInitialCaretPos;
	SelectionSegment targetRange;
	Scintilla::FindOption searchFlags;
	Sci::Line topLine;
	Sci::Position posTopLine;
	Sci::Position lengthForEncode;

	Scintilla::Update needUpdateUI;

	enum class PaintState { notPainting, painting, abandoned } paintState;
	bool paintAbandonedByStyling;
	PRectangle rcPaint;
	bool paintingAllText;
	bool willRedrawAll;
	WorkNeeded workNeeded;
	Scintilla::IdleStyling idleStyling;
	bool needIdleStyling;

	Scintilla::ModificationFlags modEventMask;
	bool commandEvents;

	SelectionText drag;

	CaretPolicies caretPolicies;

	VisiblePolicySlop visiblePolicy;

	Sci::Position searchAnchor;

	bool recordingMacro;

	Scintilla::AutomaticFold foldAutomatic;

	// Wrapping support
	WrapPending wrapPending;
	ActionDuration durationWrapOneByte;

	bool convertPastes;

	Editor();
	// Deleted so Editor objects can not be copied.
	Editor(const Editor &) = delete;
	Editor(Editor &&) = delete;
	Editor &operator=(const Editor &) = delete;
	Editor &operator=(Editor &&) = delete;
	// ~Editor() in public section
	virtual void Initialise() = 0;
	virtual void Finalise();

	void InvalidateStyleData() noexcept;
	void InvalidateStyleRedraw();
	void RefreshStyleData();
	void SetRepresentations();
	void DropGraphics() noexcept;

	bool HasMarginWindow() const noexcept;
	// The top left visible point in main window coordinates. Will be 0,0 except for
	// scroll views where it will be equivalent to the current scroll position.
	Point GetVisibleOriginInMain() const override;
	PointDocument DocumentPointFromView(Point ptView) const;  // Convert a point from view space to document
	Sci::Line TopLineOfMain() const noexcept final;   // Return the line at Main's y coordinate 0
	virtual Point ClientSize() const;
	virtual PRectangle GetClientRectangle() const;
	virtual PRectangle GetClientDrawingRectangle();
	PRectangle GetTextRectangle() const;

	Sci::Line LinesOnScreen() const override;
	Sci::Line LinesToScroll() const;
	Sci::Line MaxScrollPos() const;
	SelectionPosition ClampPositionIntoDocument(SelectionPosition sp) const;
	Point LocationFromPosition(SelectionPosition pos, PointEnd pe=PointEnd::start);
	Point LocationFromPosition(Sci::Position pos, PointEnd pe=PointEnd::start);
	int XFromPosition(SelectionPosition sp);
	SelectionPosition SPositionFromLocation(Point pt, bool canReturnInvalid=false, bool charPosition=false, bool virtualSpace=true);
	Sci::Position PositionFromLocation(Point pt, bool canReturnInvalid = false, bool charPosition = false);
	SelectionPosition SPositionFromLineX(Sci::Line lineDoc, int x);
	Sci::Position PositionFromLineX(Sci::Line lineDoc, int x);
	Sci::Line LineFromLocation(Point pt) const noexcept;
	void SetTopLine(Sci::Line topLineNew);

	virtual bool AbandonPaint();
	virtual void RedrawRect(PRectangle rc);
	virtual void DiscardOverdraw();
	virtual void Redraw();
	void RedrawSelMargin(Sci::Line line=-1, bool allAfter=false);
	PRectangle RectangleFromRange(Range r, int overlap);
	void InvalidateRange(Sci::Position start, Sci::Position end);

	bool UserVirtualSpace() const noexcept {
		return (FlagSet(virtualSpaceOptions, Scintilla::VirtualSpace::UserAccessible));
	}
	Sci::Position CurrentPosition() const noexcept;
	bool SelectionEmpty() const noexcept;
	SelectionPosition SelectionStart() noexcept;
	SelectionPosition SelectionEnd() noexcept;
	void SetRectangularRange();
	void ThinRectangularRange();
	void InvalidateSelection(SelectionRange newMain, bool invalidateWholeSelection=false);
	void InvalidateWholeSelection();
	SelectionRange LineSelectionRange(SelectionPosition currentPos_, SelectionPosition anchor_) const;
	void SetSelection(SelectionPosition currentPos_, SelectionPosition anchor_);
	void SetSelection(Sci::Position currentPos_, Sci::Position anchor_);
	void SetSelection(SelectionPosition currentPos_);
	void SetEmptySelection(SelectionPosition currentPos_);
	void SetEmptySelection(Sci::Position currentPos_);
	enum class AddNumber { one, each };
	void MultipleSelectAdd(AddNumber addNumber);
	bool RangeContainsProtected(Sci::Position start, Sci::Position end) const noexcept;
	bool RangeContainsProtected(const SelectionRange &range) const noexcept;
	bool SelectionContainsProtected() const noexcept;
	Sci::Position MovePositionOutsideChar(Sci::Position pos, Sci::Position moveDir, bool checkLineEnd=true) const;
	SelectionPosition MovePositionOutsideChar(SelectionPosition pos, Sci::Position moveDir, bool checkLineEnd=true) const;
	void MovedCaret(SelectionPosition newPos, SelectionPosition previousPos,
		bool ensureVisible, CaretPolicies policies);
	void MovePositionTo(SelectionPosition newPos, Selection::SelTypes selt=Selection::SelTypes::none, bool ensureVisible=true);
	void MovePositionTo(Sci::Position newPos, Selection::SelTypes selt=Selection::SelTypes::none, bool ensureVisible=true);
	SelectionPosition MovePositionSoVisible(SelectionPosition pos, int moveDir);
	SelectionPosition MovePositionSoVisible(Sci::Position pos, int moveDir);
	Point PointMainCaret();
	void SetLastXChosen();

	void ScrollTo(Sci::Line line, bool moveThumb=true);
	virtual void ScrollText(Sci::Line linesToMove);
	void HorizontalScrollTo(int xPos);
	void VerticalCentreCaret();
	void MoveSelectedLines(int lineDelta);
	void MoveSelectedLinesUp();
	void MoveSelectedLinesDown();
	void MoveCaretInsideView(bool ensureVisible=true);
	Sci::Line DisplayFromPosition(Sci::Position pos);

	struct XYScrollPosition {
		int xOffset;
		Sci::Line topLine;
		XYScrollPosition(int xOffset_, Sci::Line topLine_) noexcept : xOffset(xOffset_), topLine(topLine_) {}
		bool operator==(const XYScrollPosition &other) const noexcept {
			return (xOffset == other.xOffset) && (topLine == other.topLine);
		}
	};
	XYScrollPosition XYScrollToMakeVisible(const SelectionRange &range,
		const XYScrollOptions options, CaretPolicies policies);
	void SetXYScroll(XYScrollPosition newXY);
	void EnsureCaretVisible(bool useMargin=true, bool vert=true, bool horiz=true);
	void ScrollRange(SelectionRange range);
	void ShowCaretAtCurrentPosition();
	void DropCaret();
	void CaretSetPeriod(int period);
	void InvalidateCaret();
	virtual void NotifyCaretMove();
	virtual void UpdateSystemCaret();

	bool Wrapping() const noexcept;
	void NeedWrapping(Sci::Line docLineStart=0, Sci::Line docLineEnd=WrapPending::lineLarge);
	bool WrapOneLine(Surface *surface, Sci::Line lineToWrap);
	bool WrapBlock(Surface *surface, Sci::Line lineToWrap, Sci::Line lineToWrapEnd);
	enum class WrapScope {wsAll, wsVisible, wsIdle};
	bool WrapLines(WrapScope ws);
	void LinesJoin();
	void LinesSplit(int pixelWidth);

	void PaintSelMargin(Surface *surfaceWindow, const PRectangle &rc);
	void RefreshPixMaps(Surface *surfaceWindow);
	void Paint(Surface *surfaceWindow, PRectangle rcArea);
	Sci::Position FormatRange(Scintilla::Message iMessage, Scintilla::uptr_t wParam, Scintilla::sptr_t lParam);
	long TextWidth(Scintilla::uptr_t style, const char *text);

	virtual void SetVerticalScrollPos() = 0;
	virtual void SetHorizontalScrollPos() = 0;
	virtual bool ModifyScrollBars(Sci::Line nMax, Sci::Line nPage) = 0;
	virtual void ReconfigureScrollBars();
	void ChangeScrollBars();
	virtual void SetScrollBars();
	void ChangeSize();

	void FilterSelections();
	Sci::Position RealizeVirtualSpace(Sci::Position position, Sci::Position virtualSpace);
	SelectionPosition RealizeVirtualSpace(const SelectionPosition &position);
	void AddChar(char ch);
<<<<<<< HEAD
	virtual void InsertCharacter(const char *s, unsigned int len, CharacterSource charSource);
=======
	virtual void InsertCharacter(std::string_view sv, Scintilla::CharacterSource charSource);
	void ClearSelectionRange(SelectionRange &range);
>>>>>>> 9aa1d8a6
	void ClearBeforeTentativeStart();
	void InsertPaste(const char *text, Sci::Position len);
	enum class PasteShape { stream=0, rectangular = 1, line = 2 };
	void InsertPasteShape(const char *text, Sci::Position len, PasteShape shape);
	void ClearSelection(bool retainMultipleSelections = false);
	void ClearAll();
	void ClearDocumentStyle();
	virtual void Cut();
	void PasteRectangular(SelectionPosition pos, const char *ptr, Sci::Position len);
	virtual void Copy() = 0;
	void CopyAllowLine();
	void CutAllowLine();
	virtual bool CanPaste();
	virtual void Paste() = 0;
	void Clear();
	virtual void SelectAll();
	virtual void Undo();
	virtual void Redo();
	void DelCharBack(bool allowLineStartDeletion);
	virtual void ClaimSelection() = 0;

	virtual void NotifyChange() = 0;
	virtual void NotifyFocus(bool focus);
	virtual void SetCtrlID(int identifier);
	virtual int GetCtrlID() { return ctrlID; }
	virtual void NotifyParent(Scintilla::NotificationData scn) = 0;
	virtual void NotifyStyleToNeeded(Sci::Position endStyleNeeded);
	void NotifyChar(int ch, Scintilla::CharacterSource charSource);
	void NotifySavePoint(bool isSavePoint);
	void NotifyModifyAttempt();
	virtual void NotifyDoubleClick(Point pt, Scintilla::KeyMod modifiers);
	void NotifyHotSpotClicked(Sci::Position position, Scintilla::KeyMod modifiers);
	void NotifyHotSpotDoubleClicked(Sci::Position position, Scintilla::KeyMod modifiers);
	void NotifyHotSpotReleaseClick(Sci::Position position, Scintilla::KeyMod modifiers);
	bool NotifyUpdateUI();
	void NotifyPainted();
	void NotifyIndicatorClick(bool click, Sci::Position position, Scintilla::KeyMod modifiers);
	bool NotifyMarginClick(Point pt, Scintilla::KeyMod modifiers);
	bool NotifyMarginRightClick(Point pt, Scintilla::KeyMod modifiers);
	void NotifyNeedShown(Sci::Position pos, Sci::Position len);
	void NotifyDwelling(Point pt, bool state);
	void NotifyZoom();

	void NotifyModifyAttempt(Document *document, void *userData) override;
	void NotifySavePoint(Document *document, void *userData, bool atSavePoint) override;
	void CheckModificationForWrap(DocModification mh);
	void NotifyModified(Document *document, DocModification mh, void *userData) override;
	void NotifyDeleted(Document *document, void *userData) noexcept override;
	void NotifyStyleNeeded(Document *doc, void *userData, Sci::Position endStyleNeeded) override;
	void NotifyErrorOccurred(Document *doc, void *userData, Scintilla::Status status) override;
	void NotifyMacroRecord(Scintilla::Message iMessage, Scintilla::uptr_t wParam, Scintilla::sptr_t lParam);

	void ContainerNeedsUpdate(Scintilla::Update flags) noexcept;
	void PageMove(int direction, Selection::SelTypes selt=Selection::SelTypes::none, bool stuttered = false);
	enum class CaseMapping { same, upper, lower };
	virtual std::string CaseMapString(const std::string &s, CaseMapping caseMapping);
	void ChangeCaseOfSelection(CaseMapping caseMapping);
	void LineDelete();
	void LineTranspose();
	void LineReverse();
	void Duplicate(bool forLine);
	virtual void CancelModes();
	void NewLine();
	SelectionPosition PositionUpOrDown(SelectionPosition spStart, int direction, int lastX);
	void CursorUpOrDown(int direction, Selection::SelTypes selt);
	void ParaUpOrDown(int direction, Selection::SelTypes selt);
	Range RangeDisplayLine(Sci::Line lineVisible);
	Sci::Position StartEndDisplayLine(Sci::Position pos, bool start);
	Sci::Position HomeWrapPosition(Sci::Position position);
	Sci::Position VCHomeDisplayPosition(Sci::Position position);
	Sci::Position VCHomeWrapPosition(Sci::Position position);
	Sci::Position LineEndWrapPosition(Sci::Position position);
	SelectionPosition PositionMove(Scintilla::Message iMessage, SelectionPosition spCaretNow);
	SelectionRange SelectionMove(Scintilla::Message iMessage, size_t r);
	int HorizontalMove(Scintilla::Message iMessage);
	int DelWordOrLine(Scintilla::Message iMessage);
	virtual int KeyCommand(Scintilla::Message iMessage);
	virtual int KeyDefault(Scintilla::Keys /* key */, Scintilla::KeyMod /*modifiers*/);
	int KeyDownWithModifiers(Scintilla::Keys key, Scintilla::KeyMod modifiers, bool *consumed);

	void Indent(bool forwards, bool lineIndent);

	virtual std::unique_ptr<CaseFolder> CaseFolderForEncoding();
	Sci::Position FindText(Scintilla::uptr_t wParam, Scintilla::sptr_t lParam);
	Sci::Position FindTextFull(Scintilla::uptr_t wParam, Scintilla::sptr_t lParam);
	void SearchAnchor() noexcept;
	Sci::Position SearchText(Scintilla::Message iMessage, Scintilla::uptr_t wParam, Scintilla::sptr_t lParam);
	Sci::Position SearchInTarget(const char *text, Sci::Position length);
	void GoToLine(Sci::Line lineNo);

	virtual void CopyToClipboard(const SelectionText &selectedText) = 0;
	std::string RangeText(Sci::Position start, Sci::Position end) const;
	bool CopyLineRange(SelectionText *ss, bool allowProtected=true);
	void CopySelectionRange(SelectionText *ss, bool allowLineCopy=false);
	void CopyRangeToClipboard(Sci::Position start, Sci::Position end);
	void CopyText(size_t length, const char *text);
	void SetDragPosition(SelectionPosition newPos);
	virtual void DisplayCursor(Window::Cursor c);
	virtual bool DragThreshold(Point ptStart, Point ptNow);
	virtual void StartDrag();
	void DropAt(SelectionPosition position, const char *value, size_t lengthValue, bool moving, bool rectangular);
	void DropAt(SelectionPosition position, const char *value, bool moving, bool rectangular);
	/** PositionInSelection returns true if position in selection. */
	bool PositionInSelection(Sci::Position pos);
	bool PointInSelection(Point pt);
	ptrdiff_t SelectionFromPoint(Point pt);
	bool PointInSelMargin(Point pt) const;
	Window::Cursor GetMarginCursor(Point pt) const noexcept;
	void DropSelection(size_t part);
	void TrimAndSetSelection(Sci::Position currentPos_, Sci::Position anchor_);
	void LineSelection(Sci::Position lineCurrentPos_, Sci::Position lineAnchorPos_, bool wholeLine);
	void WordSelection(Sci::Position pos);
	void DwellEnd(bool mouseMoved);
	void MouseLeave();
	virtual void ButtonDownWithModifiers(Point pt, unsigned int curTime, Scintilla::KeyMod modifiers);
	virtual void RightButtonDownWithModifiers(Point pt, unsigned int curTime, Scintilla::KeyMod modifiers);
	void ButtonMoveWithModifiers(Point pt, unsigned int curTime, Scintilla::KeyMod modifiers);
	void ButtonUpWithModifiers(Point pt, unsigned int curTime, Scintilla::KeyMod modifiers);

	bool Idle();
	enum class TickReason { caret, scroll, widen, dwell, platform };
	virtual void TickFor(TickReason reason);
	virtual bool FineTickerRunning(TickReason reason);
	virtual void FineTickerStart(TickReason reason, int millis, int tolerance);
	virtual void FineTickerCancel(TickReason reason);
	virtual bool SetIdle(bool) { return false; }
	void ChangeMouseCapture(bool on);
	virtual void SetMouseCapture(bool on) = 0;
	virtual bool HaveMouseCapture() = 0;
	void SetFocusState(bool focusState);
	virtual void UpdateBaseElements();

	Sci::Position PositionAfterArea(PRectangle rcArea) const;
	void StyleToPositionInView(Sci::Position pos);
	Sci::Position PositionAfterMaxStyling(Sci::Position posMax, bool scrolling) const;
	void StartIdleStyling(bool truncatedLastStyling);
	void StyleAreaBounded(PRectangle rcArea, bool scrolling);
<<<<<<< HEAD
	inline bool SynchronousStylingToVisible() const noexcept {
		return (idleStyling == SC_IDLESTYLING_NONE) || (idleStyling == SC_IDLESTYLING_AFTERVISIBLE);
=======
	constexpr bool SynchronousStylingToVisible() const noexcept {
		return (idleStyling == Scintilla::IdleStyling::None) || (idleStyling == Scintilla::IdleStyling::AfterVisible);
>>>>>>> 9aa1d8a6
	}
	void IdleStyle();
	virtual void IdleWork();
	virtual void QueueIdleWork(WorkItems items, Sci::Position upTo=0);

	virtual int SupportsFeature(Scintilla::Supports feature);
	virtual bool PaintContains(PRectangle rc);
	bool PaintContainsMargin();
	void CheckForChangeOutsidePaint(Range r);
	void SetBraceHighlight(Sci::Position pos0, Sci::Position pos1, int matchStyle);

	void SetAnnotationHeights(Sci::Line start, Sci::Line end);
	virtual void SetDocPointer(Document *document);

	void SetAnnotationVisible(Scintilla::AnnotationVisible visible);
	void SetEOLAnnotationVisible(Scintilla::EOLAnnotationVisible visible);

	Sci::Line ExpandLine(Sci::Line line);
	void SetFoldExpanded(Sci::Line lineDoc, bool expanded);
	void FoldLine(Sci::Line line, Scintilla::FoldAction action);
	void FoldExpand(Sci::Line line, Scintilla::FoldAction action, Scintilla::FoldLevel level);
	Sci::Line ContractedFoldNext(Sci::Line lineStart) const;
	void EnsureLineVisible(Sci::Line lineDoc, bool enforcePolicy);
	void FoldChanged(Sci::Line line, Scintilla::FoldLevel levelNow, Scintilla::FoldLevel levelPrev);
	void NeedShown(Sci::Position pos, Sci::Position len);
	void FoldAll(Scintilla::FoldAction action);

	Sci::Position GetTag(char *tagValue, int tagNumber);
	enum class ReplaceType {basic, patterns, minimal};
	Sci::Position ReplaceTarget(ReplaceType replaceType, std::string_view text);

	bool PositionIsHotspot(Sci::Position position) const noexcept;
	bool PointIsHotspot(Point pt);
	void SetHotSpotRange(const Point *pt);
	void SetHoverIndicatorPosition(Sci::Position position);
	void SetHoverIndicatorPoint(Point pt);

	int CodePage() const noexcept;
	virtual bool ValidCodePage(int /* codePage */) const { return true; }
	virtual std::string UTF8FromEncoded(std::string_view encoded) const = 0;
	virtual std::string EncodedFromUTF8(std::string_view utf8) const = 0;
	virtual std::unique_ptr<Surface> CreateMeasurementSurface() const;
	virtual std::unique_ptr<Surface> CreateDrawingSurface(SurfaceID sid, std::optional<Scintilla::Technology> technologyOpt = {}) const;

	Sci::Line WrapCount(Sci::Line line);
	void AddStyledText(const char *buffer, Sci::Position appendLength);
	Sci::Position GetStyledText(char *buffer, Sci::Position cpMin, Sci::Position cpMax) const noexcept;
	Sci::Position GetTextRange(char *buffer, Sci::Position cpMin, Sci::Position cpMax) const;

	virtual Scintilla::sptr_t DefWndProc(Scintilla::Message iMessage, Scintilla::uptr_t wParam, Scintilla::sptr_t lParam) = 0;
	bool ValidMargin(Scintilla::uptr_t wParam) const noexcept;
	void StyleSetMessage(Scintilla::Message iMessage, Scintilla::uptr_t wParam, Scintilla::sptr_t lParam);
	Scintilla::sptr_t StyleGetMessage(Scintilla::Message iMessage, Scintilla::uptr_t wParam, Scintilla::sptr_t lParam);
	void SetSelectionNMessage(Scintilla::Message iMessage, Scintilla::uptr_t wParam, Scintilla::sptr_t lParam);
	void SetSelectionMode(uptr_t wParam, bool setMoveExtends);

	// Coercion functions for transforming WndProc parameters into pointers
	static void *PtrFromSPtr(Scintilla::sptr_t lParam) noexcept {
		return reinterpret_cast<void *>(lParam);
	}
	static const char *ConstCharPtrFromSPtr(Scintilla::sptr_t lParam) noexcept {
		return static_cast<const char *>(PtrFromSPtr(lParam));
	}
	static const unsigned char *ConstUCharPtrFromSPtr(Scintilla::sptr_t lParam) noexcept {
		return static_cast<const unsigned char *>(PtrFromSPtr(lParam));
	}
	static char *CharPtrFromSPtr(Scintilla::sptr_t lParam) noexcept {
		return static_cast<char *>(PtrFromSPtr(lParam));
	}
	static unsigned char *UCharPtrFromSPtr(Scintilla::sptr_t lParam) noexcept {
		return static_cast<unsigned char *>(PtrFromSPtr(lParam));
	}
	static std::string_view ViewFromParams(Scintilla::sptr_t lParam, Scintilla::uptr_t wParam) noexcept {
		if (SPtrFromUPtr(wParam) == -1) {
			return std::string_view(CharPtrFromSPtr(lParam));
		}
		return std::string_view(CharPtrFromSPtr(lParam), wParam);
	}
	static void *PtrFromUPtr(Scintilla::uptr_t wParam) noexcept {
		return reinterpret_cast<void *>(wParam);
	}
	static const char *ConstCharPtrFromUPtr(Scintilla::uptr_t wParam) noexcept {
		return static_cast<const char *>(PtrFromUPtr(wParam));
	}

	static constexpr Scintilla::sptr_t SPtrFromUPtr(Scintilla::uptr_t wParam) noexcept {
		return static_cast<Scintilla::sptr_t>(wParam);
	}
	static constexpr Sci::Position PositionFromUPtr(Scintilla::uptr_t wParam) noexcept {
		return SPtrFromUPtr(wParam);
	}
	static constexpr Sci::Line LineFromUPtr(Scintilla::uptr_t wParam) noexcept {
		return SPtrFromUPtr(wParam);
	}
	Point PointFromParameters(Scintilla::uptr_t wParam, Scintilla::sptr_t lParam) const noexcept {
		return Point(static_cast<XYPOSITION>(wParam) - vs.ExternalMarginWidth(), static_cast<XYPOSITION>(lParam));
	}

	static constexpr std::optional<FoldLevel> OptionalFoldLevel(Scintilla::sptr_t lParam) {
		if (lParam >= 0) {
			return static_cast<FoldLevel>(lParam);
		}
		return std::nullopt;
	}

	static Scintilla::sptr_t StringResult(Scintilla::sptr_t lParam, const char *val) noexcept;
	static Scintilla::sptr_t BytesResult(Scintilla::sptr_t lParam, const unsigned char *val, size_t len) noexcept;
	static Scintilla::sptr_t BytesResult(Scintilla::sptr_t lParam, std::string_view sv) noexcept;

	// Set a variable controlling appearance to a value and invalidates the display
	// if a change was made. Avoids extra text and the possibility of mistyping.
	template <typename T>
	bool SetAppearance(T &variable, T value) {
		// Using ! and == as more types have == defined than !=.
		const bool changed = !(variable == value);
		if (changed) {
			variable = value;
			InvalidateStyleRedraw();
		}
		return changed;
	}

public:
	~Editor() override;

	// Public so the COM thunks can access it.
	bool IsUnicodeMode() const noexcept;
	// Public so scintilla_send_message can use it.
	virtual Scintilla::sptr_t WndProc(Scintilla::Message iMessage, Scintilla::uptr_t wParam, Scintilla::sptr_t lParam);
	// Public so scintilla_set_id can use it.
	int ctrlID;
	// Public so COM methods for drag and drop can set it.
	Scintilla::Status errorStatus;
	friend class AutoSurface;
};

/**
 * A smart pointer class to ensure Surfaces are set up and deleted correctly.
 */
class AutoSurface {
private:
	std::unique_ptr<Surface> surf;
public:
	AutoSurface(const Editor *ed) :
		surf(ed->CreateMeasurementSurface())  {
	}
	AutoSurface(SurfaceID sid, const Editor *ed, std::optional<Scintilla::Technology> technology = {}) :
		surf(ed->CreateDrawingSurface(sid, technology)) {
	}
	// Deleted so AutoSurface objects can not be copied.
	AutoSurface(const AutoSurface &) = delete;
	AutoSurface(AutoSurface &&) = delete;
	void operator=(const AutoSurface &) = delete;
	void operator=(AutoSurface &&) = delete;
	~AutoSurface() {
	}
	Surface *operator->() const noexcept {
		return surf.get();
	}
	operator Surface *() const noexcept {
		return surf.get();
	}
};

}

#endif<|MERGE_RESOLUTION|>--- conflicted
+++ resolved
@@ -425,12 +425,8 @@
 	Sci::Position RealizeVirtualSpace(Sci::Position position, Sci::Position virtualSpace);
 	SelectionPosition RealizeVirtualSpace(const SelectionPosition &position);
 	void AddChar(char ch);
-<<<<<<< HEAD
-	virtual void InsertCharacter(const char *s, unsigned int len, CharacterSource charSource);
-=======
-	virtual void InsertCharacter(std::string_view sv, Scintilla::CharacterSource charSource);
+	virtual void InsertCharacter(const char *s, unsigned int len, Scintilla::CharacterSource charSource);
 	void ClearSelectionRange(SelectionRange &range);
->>>>>>> 9aa1d8a6
 	void ClearBeforeTentativeStart();
 	void InsertPaste(const char *text, Sci::Position len);
 	enum class PasteShape { stream=0, rectangular = 1, line = 2 };
@@ -568,13 +564,8 @@
 	Sci::Position PositionAfterMaxStyling(Sci::Position posMax, bool scrolling) const;
 	void StartIdleStyling(bool truncatedLastStyling);
 	void StyleAreaBounded(PRectangle rcArea, bool scrolling);
-<<<<<<< HEAD
 	inline bool SynchronousStylingToVisible() const noexcept {
-		return (idleStyling == SC_IDLESTYLING_NONE) || (idleStyling == SC_IDLESTYLING_AFTERVISIBLE);
-=======
-	constexpr bool SynchronousStylingToVisible() const noexcept {
 		return (idleStyling == Scintilla::IdleStyling::None) || (idleStyling == Scintilla::IdleStyling::AfterVisible);
->>>>>>> 9aa1d8a6
 	}
 	void IdleStyle();
 	virtual void IdleWork();
