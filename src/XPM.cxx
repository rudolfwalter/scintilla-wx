--- conflicted
+++ resolved
@@ -10,6 +10,7 @@
 #include <climits>
 
 #include <stdexcept>
+#include <string_view>
 #include <vector>
 #include <map>
 #include <optional>
@@ -238,8 +239,6 @@
 	}
 }
 
-<<<<<<< HEAD
-=======
 float RGBAImage::GetScaledHeight() const noexcept {
 	return static_cast<float>(height) / scale;
 }
@@ -248,7 +247,6 @@
 	return static_cast<float>(width) / scale;
 }
 
->>>>>>> 9aa1d8a6
 int RGBAImage::CountBytes() const noexcept {
 	return width * height * 4;
 }
