// Scintilla source code edit control
/** @file SparseVector.h
 ** Hold data sparsely associated with elements in a range.
 **/
// Copyright 2016 by Neil Hodgson <neilh@scintilla.org>
// The License.txt file describes the conditions under which this software may be distributed.

#ifndef SPARSEVECTOR_H
#define SPARSEVECTOR_H

namespace Scintilla::Internal {

// SparseVector is similar to RunStyles but is more efficient for cases where values occur
// for one position instead of over a range of positions.
// There are always elements at the start and end, so the element type should have
// a reasonable empty value that will cause no problems.
// The element type should have a noexcept default constructor as that allows methods to
// be noexcept.
template <typename T>
class SparseVector {
private:
	Partitioning<Sci::Position> starts;
	SplitVector<T> values;
	T empty;	// Return from ValueAt when no element at a position.
	void ClearValue(Sci::Position partition) noexcept {
		values.SetValueAt(partition, T());
	}
public:
	SparseVector() : empty() {
<<<<<<< HEAD
		starts = Sci::make_unique<Partitioning<Sci::Position>>(8);
		values = Sci::make_unique<SplitVector<T>>();
		values->InsertEmpty(0, 2);
	}
	// Deleted so SparseVector objects can not be copied.
	SparseVector(const SparseVector &) = delete;
	SparseVector(SparseVector &&) = delete;
	void operator=(const SparseVector &) = delete;
	void operator=(SparseVector &&) = delete;
	~SparseVector() {
		starts.reset();
		// starts dead here but not used by ClearValue.
		for (Sci::Position part = 0; part < values->Length(); part++) {
			ClearValue(part);
		}
		values.reset();
=======
		starts = Partitioning<Sci::Position>(8);
		values = SplitVector<T>();
		values.InsertEmpty(0, 2);
>>>>>>> 9aa1d8a6
	}
	Sci::Position Length() const noexcept {
		return starts.Length();
	}
	Sci::Position Elements() const noexcept {
		return starts.Partitions();
	}
	Sci::Position PositionOfElement(Sci::Position element) const noexcept {
		return starts.PositionFromPartition(element);
	}
	Sci::Position ElementFromPosition(Sci::Position position) const noexcept {
		if (position < Length()) {
			return starts.PartitionFromPosition(position);
		} else {
			return starts.Partitions();
		}
	}
	const T& ValueAt(Sci::Position position) const noexcept {
		assert(position <= Length());
		const Sci::Position partition = ElementFromPosition(position);
		const Sci::Position startPartition = starts.PositionFromPartition(partition);
		if (startPartition == position) {
			return values.ValueAt(partition);
		} else {
			return empty;
		}
	}
	T Extract(Sci::Position position) {
		// Move value currently at position; clear and remove position; return value.
		// Doesn't remove position at start or end.
		assert(position <= Length());
		const Sci::Position partition = ElementFromPosition(position);
		assert(partition >= 0);
		assert(partition <= starts.Partitions());
		assert(starts.PositionFromPartition(partition) == position);
		T value = std::move(values.operator[](partition));
		if ((partition > 0) && (partition < starts.Partitions())) {
			starts.RemovePartition(partition);
			values.Delete(partition);
		}
		Check();
		return value;
	}
	template <typename ParamType>
	void SetValueAt(Sci::Position position, ParamType &&value) {
		assert(position <= Length());
		const Sci::Position partition = ElementFromPosition(position);
		const Sci::Position startPartition = starts.PositionFromPartition(partition);
		if (value == T()) {
			// Setting the empty value is equivalent to deleting the position
			if (position == 0 || position == Length()) {
				ClearValue(partition);
			} else if (position == startPartition) {
				// Currently an element at this position, so remove
				ClearValue(partition);
				starts.RemovePartition(partition);
				values.Delete(partition);
			}
			// Else element remains empty
		} else {
			if (position == startPartition) {
				// Already a value at this position, so replace
				ClearValue(partition);
				values.SetValueAt(partition, std::forward<ParamType>(value));
			} else {
				// Insert a new element
				starts.InsertPartition(partition + 1, position);
				values.Insert(partition + 1, std::forward<ParamType>(value));
			}
		}
	}
	void InsertSpace(Sci::Position position, Sci::Position insertLength) {
		assert(position <= Length());
		const Sci::Position partition = starts.PartitionFromPosition(position);
		const Sci::Position startPartition = starts.PositionFromPartition(partition);
		if (startPartition == position) {
			const bool positionOccupied = values.ValueAt(partition) != T();
			// Inserting at start of run so make previous longer
			if (partition == 0) {
				// Inserting at start of document so ensure start empty
				if (positionOccupied) {
					starts.InsertPartition(1, 0);
					values.InsertEmpty(0, 1);
				}
				starts.InsertText(partition, insertLength);
			} else {
				if (positionOccupied) {
					starts.InsertText(partition - 1, insertLength);
				} else {
					// Insert at end of run so do not extend style
					starts.InsertText(partition, insertLength);
				}
			}
		} else {
			starts.InsertText(partition, insertLength);
		}
	}
	void DeletePosition(Sci::Position position) {
		assert(position < Length());
		Sci::Position partition = starts.PartitionFromPosition(position);
		const Sci::Position startPartition = starts.PositionFromPartition(partition);
		if (startPartition == position) {
			if (partition == 0) {
				ClearValue(0);
				if (starts.PositionFromPartition(1) == 1) {
					// Removing all space of first partition, so remove next partition
					// and move value if not last
					if (Elements() > 1) {
						starts.RemovePartition(partition + 1);
						values.Delete(partition);
					}
				}
			} else if (partition == starts.Partitions()) {
				// This should not be possible
				ClearValue(partition);
				throw std::runtime_error("SparseVector: deleting end partition.");
			} else {
				ClearValue(partition);
				starts.RemovePartition(partition);
				values.Delete(partition);
				// Its the previous partition now that gets smaller
				partition--;
			}
		}
		starts.InsertText(partition, -1);
		Check();
	}
	void DeleteAll() {
		starts = Partitioning<Sci::Position>(8);
		values = SplitVector<T>();
		values.InsertEmpty(0, 2);
	}
	void DeleteRange(Sci::Position position, Sci::Position deleteLength) {
		// For now, delete elements in range - may want to leave value at start
		// or combine onto position.
		if (position > Length() || (deleteLength == 0)) {
			return;
		}
		const Sci::Position positionEnd = position + deleteLength;
		assert(positionEnd <= Length());
		if (position == 0) {
			// Remove all partitions in range, moving values to start
			while ((Elements() > 1) && (starts.PositionFromPartition(1) <= deleteLength)) {
				starts.RemovePartition(1);
				values.Delete(0);
			}
			starts.InsertText(0, -deleteLength);
			if (Length() == 0) {
				ClearValue(0);
			}
		} else {
			const Sci::Position partition = starts.PartitionFromPosition(position);
			const bool atPartitionStart = position == starts.PositionFromPartition(partition);
			const Sci::Position partitionDelete = partition + (atPartitionStart ? 0 : 1);
			assert(partitionDelete > 0);
			for (;;) {
				const Sci::Position positionAtIndex = starts.PositionFromPartition(partitionDelete);
				assert(position <= positionAtIndex);
				if (positionAtIndex >= positionEnd) {
					break;
				}
				assert(partitionDelete <= Elements());
				starts.RemovePartition(partitionDelete);
				values.Delete(partitionDelete);
			}
			starts.InsertText(partition - (atPartitionStart ? 1 : 0), -deleteLength);
		}
		Check();
	}
	Sci::Position PositionNext(Sci::Position start) const noexcept {
		const Sci::Position element = ElementFromPosition(start);
		if (element < Elements()) {
			return PositionOfElement(element + 1);
		}
		return Length() + 1;	// Out of bounds to terminate
	}
	Sci::Position IndexAfter(Sci::Position position) const noexcept {
		assert(position < Length());
		if (position < 0)
			return 0;
		const Sci::Position partition = starts.PartitionFromPosition(position);
		return partition + 1;
	}
	void Check() const {
#ifdef CHECK_CORRECTNESS
		starts.Check();
		if (starts.Partitions() != values.Length() - 1) {
			throw std::runtime_error("SparseVector: Partitions and values different lengths.");
		}
#endif
	}
};

}

#endif<|MERGE_RESOLUTION|>--- conflicted
+++ resolved
@@ -27,28 +27,9 @@
 	}
 public:
 	SparseVector() : empty() {
-<<<<<<< HEAD
-		starts = Sci::make_unique<Partitioning<Sci::Position>>(8);
-		values = Sci::make_unique<SplitVector<T>>();
-		values->InsertEmpty(0, 2);
-	}
-	// Deleted so SparseVector objects can not be copied.
-	SparseVector(const SparseVector &) = delete;
-	SparseVector(SparseVector &&) = delete;
-	void operator=(const SparseVector &) = delete;
-	void operator=(SparseVector &&) = delete;
-	~SparseVector() {
-		starts.reset();
-		// starts dead here but not used by ClearValue.
-		for (Sci::Position part = 0; part < values->Length(); part++) {
-			ClearValue(part);
-		}
-		values.reset();
-=======
 		starts = Partitioning<Sci::Position>(8);
 		values = SplitVector<T>();
 		values.InsertEmpty(0, 2);
->>>>>>> 9aa1d8a6
 	}
 	Sci::Position Length() const noexcept {
 		return starts.Length();
