--- conflicted
+++ resolved
@@ -213,15 +213,11 @@
 #include "CharClassify.h"
 #include "RESearch.h"
 
-<<<<<<< HEAD
 #if defined(__GNUC__) && (__GNUC__ >= 7)
 #pragma GCC diagnostic ignored "-Wimplicit-fallthrough="
 #endif
 
-using namespace Scintilla;
-=======
 using namespace Scintilla::Internal;
->>>>>>> 9aa1d8a6
 
 #define OKP     1
 #define NOP     0
@@ -772,11 +768,7 @@
 			lp++;
 		if (lp >= endp)	/* if EOS, fail, else fall through. */
 			return 0;
-<<<<<<< HEAD
-=======
-	}
-	[[fallthrough]];
->>>>>>> 9aa1d8a6
+	}
 	default:			/* regular matching all the way. */
 		while (lp < endp) {
 			ep = PMatch(ci, lp, endp, ap);
