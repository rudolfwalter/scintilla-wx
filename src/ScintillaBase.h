--- conflicted
+++ resolved
@@ -56,15 +56,7 @@
 	void Initialise() override {}
 	void Finalise() override;
 
-<<<<<<< HEAD
-	//[[deprecated]]
-	// This method is deprecated, use InsertCharacter instead. The treatAsDBCS parameter is no longer used.
-	virtual void AddCharUTF(const char *s, unsigned int len, bool treatAsDBCS=false);
-
-	void InsertCharacter(const char *s, unsigned int len, CharacterSource charSource) override;
-=======
-	void InsertCharacter(std::string_view sv, Scintilla::CharacterSource charSource) override;
->>>>>>> 9aa1d8a6
+	void InsertCharacter(const char *s, unsigned int len, Scintilla::CharacterSource charSource) override;
 	void Command(int cmdId);
 	void CancelModes() override;
 	int KeyCommand(Scintilla::Message iMessage) override;
