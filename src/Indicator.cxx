--- conflicted
+++ resolved
@@ -8,6 +8,7 @@
 #include <cmath>
 
 #include <stdexcept>
+#include <string_view>
 #include <vector>
 #include <map>
 #include <optional>
@@ -274,7 +275,7 @@
 				Point(ix + pixelHeight, iy),	// Right
 				Point(ix, iy - pixelHeight)								// Top
 			};
-			surface->Polygon(pts, std::size(pts), FillStroke(sacDraw.fore));
+			surface->Polygon(pts, Sci::size(pts), FillStroke(sacDraw.fore));
 		}
 		break;
 
@@ -290,11 +291,7 @@
 				Point(ix + pixelHeight, iy),	// Right
 				Point(ix, iy + pixelHeight)		// Bottom
 			};
-<<<<<<< HEAD
-			surface->Polygon(pts, Sci::size(pts), sacDraw.fore, sacDraw.fore);
-=======
 			surface->Polygon(pts, std::size(pts), FillStroke(sacDraw.fore));
->>>>>>> 9aa1d8a6
 		}
 		break;
 
